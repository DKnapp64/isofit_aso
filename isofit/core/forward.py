#! /usr/bin/env python3
#
#  Copyright 2018 California Institute of Technology
#
#  Licensed under the Apache License, Version 2.0 (the "License");
#  you may not use this file except in compliance with the License.
#  You may obtain a copy of the License at
#
#      http://www.apache.org/licenses/LICENSE-2.0
#
#  Unless required by applicable law or agreed to in writing, software
#  distributed under the License is distributed on an "AS IS" BASIS,
#  WITHOUT WARRANTIES OR CONDITIONS OF ANY KIND, either express or implied.
#  See the License for the specific language governing permissions and
#  limitations under the License.
#
# ISOFIT: Imaging Spectrometer Optimal FITting
# Author: David R Thompson, david.r.thompson@jpl.nasa.gov
#
from __future__ import annotations

import logging
from copy import deepcopy

import numpy as np
from scipy.interpolate import interp1d
from scipy.io import loadmat
from scipy.linalg import block_diag

from isofit.core.common import eps
from isofit.core.instrument import Instrument
from isofit.radiative_transfer.radiative_transfer import RadiativeTransfer
from isofit.surface import Surface

Logger = logging.getLogger(__file__)

### Classes ###


class ForwardModel:
    """ForwardModel contains all the information about how to calculate
    radiance measurements at a specific spectral calibration, given a
    state vector. It also manages the distributions of unretrieved,
    unknown parameters of the state vector (i.e. the S_b and K_b
    matrices of Rodgers et al.

    State vector elements always go in the following order:
      (1) Surface parameters
      (2) Radiative Transfer (RT) parameters
      (3) Instrument parameters

    The parameter bounds, scales, initial values, and names are all
    ordered in this way.  The variable self.statevec contains the name
    of each state vector element, in the proper ordering.

    The "b" vector corresponds to the K_b calculations in Rogers (2000);
    the variables bvec and bval represent the model unknowns' names and
    their  magnitudes, respectively.  Larger magnitudes correspond to
    a larger variance in the unknown values.  This acts as additional
    noise for the purpose of weighting the measurement information
    against the prior."""

    def __init__(self, full_config: Config):
        # load in the full config (in case of inter-module dependencies) and
        # then designate the current config
        self.full_config = full_config
        self.config = full_config.forward_model

        # Build the instrument model
        self.instrument = Instrument(self.full_config)
        self.n_meas = self.instrument.n_chan

        # Build the radiative transfer model
        self.RT = RadiativeTransfer(self.full_config)

<<<<<<< HEAD
        # Build the surface model - this is a bit ugly with the conditionals, but the surface config should already be
        # forced to have appropriate properties, so at least safe
        # TODO: make surface a class with inheritance to make this cleaner
        self.surface = None
        if self.config.surface.surface_category == "surface":
            self.surface = Surface(self.full_config)
        elif self.config.surface.surface_category == "multicomponent_surface":
            self.surface = MultiComponentSurface(self.full_config)
        elif self.config.surface.surface_category == "additive_glint_surface":
            self.surface = AdditiveGlintSurface(self.full_config)
        elif self.config.surface.surface_category == "glint_model_surface":
            self.surface = GlintModelSurface(self.full_config)
            try:
                self.full_glint = self.config.surface.full_glint
            except AttributeError:
                self.full_glint = False
        elif self.config.surface.surface_category == "thermal_surface":
            self.surface = ThermalSurface(self.full_config)
        elif self.config.surface.surface_category == "lut_surface":
            self.surface = LUTSurface(self.full_config)
        else:
            raise ValueError("Must specify a valid surface model")
            # No need to be more specific - should have been checked in config already
=======
        # Build the surface model
        self.surface = Surface(full_config)
>>>>>>> 7dcd6d0e

        if self.surface.n_wl != len(self.RT.wl) or not np.all(
            np.isclose(self.surface.wl, self.RT.wl, atol=0.01)
        ):
            Logger.warning(
                "Surface and RTM wavelengths differ - if running at higher RTM"
                " spectral resolution or with variable wavelength position, this"
                " is expected.  Otherwise, consider checking the surface model."
            )

        # Build combined vectors from surface, RT, and instrument
        bounds, scale, init, statevec, bvec, bval = ([] for i in range(6))
        for obj_with_statevec in [self.surface, self.RT, self.instrument]:
            bounds.extend([deepcopy(x) for x in obj_with_statevec.bounds])
            scale.extend([deepcopy(x) for x in obj_with_statevec.scale])
            init.extend([deepcopy(x) for x in obj_with_statevec.init])
            statevec.extend([deepcopy(x) for x in obj_with_statevec.statevec_names])

            bvec.extend([deepcopy(x) for x in obj_with_statevec.bvec])
            bval.extend([deepcopy(x) for x in obj_with_statevec.bval])

        self.bounds = tuple(np.array(bounds).T)
        self.scale = np.array(scale)
        self.init = np.array(init)
        self.statevec = statevec
        self.nstate = len(self.statevec)

        self.bvec = np.array(bvec)
        self.nbvec = len(self.bvec)
        self.bval = np.array(bval)
        self.Sb = np.diagflat(np.power(self.bval, 2))

        # Set up indices for references - MUST MATCH ORDER FROM ABOVE ASSIGNMENT
        self.idx_surface = np.arange(len(self.surface.statevec_names), dtype=int)
        # Sometimes, it's convenient to have the index of the entire surface
        # as one variable, and sometimes you want the sub-components
        # Split surface state vector indices to cover cases where we retrieve
        # additional non-reflectance surface parameters
        self.idx_surf_rfl = self.idx_surface[
            : len(self.surface.idx_lamb)
        ]  # reflectance portion
        self.idx_surf_nonrfl = self.idx_surface[
            len(self.surface.idx_lamb) :
        ]  # all non-reflectance surface parameters
        self.idx_RT = np.arange(len(self.RT.statevec_names), dtype=int) + len(
            self.idx_surface
        )
        self.idx_instrument = (
            np.arange(len(self.instrument.statevec_names), dtype=int)
            + len(self.idx_surface)
            + len(self.idx_RT)
        )

        self.surface_b_inds = np.arange(len(self.surface.bvec), dtype=int)
        self.RT_b_inds = np.arange(len(self.RT.bvec), dtype=int) + len(
            self.surface_b_inds
        )
        self.instrument_b_inds = (
            np.arange(len(self.instrument.bvec), dtype=int)
            + len(self.surface_b_inds)
            + len(self.RT_b_inds)
        )

        # Load model discrepancy correction
        if self.config.model_discrepancy_file is not None:
            D = loadmat(self.config.model_discrepancy_file)
            self.model_discrepancy = D["cov"]
        else:
            self.model_discrepancy = None

    def out_of_bounds(self, x):
        """Check if state vector is within bounds."""

        x_RT = x[self.idx_RT]
        bound_lwr = self.bounds[0]
        bound_upr = self.bounds[1]
        return any(x_RT >= (bound_upr[self.idx_RT] - eps * 2.0)) or any(
            x_RT <= (bound_lwr[self.idx_RT] + eps * 2.0)
        )

    def xa(self, x, geom):
        """Calculate the prior mean of the state vector (the concatenation
        of state vectors for the surface, Radiative Transfer model, and
        instrument).

        NOTE: the surface prior mean depends on the current state;
        this is so we can calculate the local prior.
        """

        x_surface = x[self.idx_surface]
        xa_surface = self.surface.xa(x_surface, geom)
        xa_RT = self.RT.xa()
        xa_instrument = self.instrument.xa()
        return np.concatenate((xa_surface, xa_RT, xa_instrument), axis=0)

    def Sa(self, x, geom):
        """Calculate the prior covariance of the state vector (the
        concatenation of state vectors for the surface and radiative transfer
        model).

        NOTE: the surface prior depends on the current state; this
        is so we can calculate the local prior.
        """

        x_surface = x[self.idx_surface]
        Sa_surface = self.surface.Sa(x_surface, geom)[:, :]
        Sa_RT = self.RT.Sa()[:, :]
        Sa_instrument = self.instrument.Sa()[:, :]

        return block_diag(Sa_surface, Sa_RT, Sa_instrument)

    def calc_rdn(self, x, geom, rfl=None, Ls=None):
        """Calculate the high-resolution radiance, permitting overrides.
        Project to top-of-atmosphere and translate to radiance. The
        radiative transfer calculations may take place at higher resolution
        so we upsample surface terms.
        """
        x_surface, x_RT, x_instrument = self.unpack(x)
        if rfl is None:
            rfl = self.surface.calc_rfl(x_surface, geom)
        if Ls is None:
            Ls = self.surface.calc_Ls(x_surface, geom)

        rfl_hi = self.upsample(self.surface.wl, rfl)
        Ls_hi = self.upsample(self.surface.wl, Ls)
        return self.RT.calc_rdn(x_RT, x_surface, rfl_hi, Ls_hi, geom)

    def calc_meas(self, x, geom, rfl=None, Ls=None):
        """Calculate the model observation at instrument wavelengths."""

        x_surface, x_RT, x_instrument = self.unpack(x)
        rdn_hi = self.calc_rdn(x, geom, rfl, Ls)
        return self.instrument.sample(x_instrument, self.RT.wl, rdn_hi)

    def calc_Ls(self, x, geom):
        """Calculate the surface emission."""

        return self.surface.calc_Ls(x[self.idx_surface], geom)

    def calc_rfl(self, x, geom):
        """Calculate the surface reflectance."""

        return self.surface.calc_rfl(x[self.idx_surface], geom)

    def calc_lamb(self, x, geom):
        """Calculate the Lambertian surface reflectance."""

        return self.surface.calc_lamb(x[self.idx_surface], geom)

    def Seps(self, x, meas, geom):
        """Calculate the total uncertainty of the observation, including
        up to three terms: (1) the instrument noise; (2) the uncertainty
        due to explicit unmodeled variables, i.e. the S_epsilon matrix of
        Rodgers et al.; and (3) an aggregate 'model discrepancy' term,
        Gamma."""

        if self.model_discrepancy is not None:
            Gamma = self.model_discrepancy
        else:
            Gamma = 0

        Kb = self.Kb(x, geom)
        Sy = self.instrument.Sy(meas, geom)

        return Sy + Kb.dot(self.Sb).dot(Kb.T) + Gamma

    def K(self, x, geom):
        """Derivative of observation with respect to state vector. This is
        the concatenation of jacobians with respect to parameters of the
        surface and radiative transfer model."""

        # Unpack state vector
        x_surface, x_RT, x_instrument = self.unpack(x)

        # Get partials of reflectance WRT surface state variables, upsample
        rfl = self.surface.calc_rfl(x_surface, geom)
        drfl_dsurface = self.surface.drfl_dsurface(x_surface, geom)
        rfl_hi = self.upsample(self.surface.wl, rfl)
        drfl_dsurface_hi = self.upsample(self.surface.wl, drfl_dsurface.T).T

        # Get partials of emission WRT surface state variables, upsample
        Ls = self.surface.calc_Ls(x_surface, geom)
        dLs_dsurface = self.surface.dLs_dsurface(x_surface, geom)
        Ls_hi = self.upsample(self.surface.wl, Ls)
        dLs_dsurface_hi = self.upsample(self.surface.wl, dLs_dsurface.T).T

        # Derivatives of RTM radiance
        drdn_dRT, drdn_dsurface = self.RT.drdn_dRT(
            x_RT, x_surface, rfl_hi, drfl_dsurface_hi, Ls_hi, dLs_dsurface_hi, geom
        )

        # Derivatives of measurement, avoiding recalculation of rfl, Ls
        dmeas_dsurface = self.instrument.sample(
            x_instrument, self.RT.wl, drdn_dsurface.T
        ).T
        dmeas_dRT = self.instrument.sample(x_instrument, self.RT.wl, drdn_dRT.T).T
        rdn_hi = self.calc_rdn(x, geom, rfl=rfl, Ls=Ls)
        dmeas_dinstrument = self.instrument.dmeas_dinstrument(
            x_instrument, self.RT.wl, rdn_hi
        )

        # Put it all together
        K = np.zeros((self.n_meas, self.nstate), dtype=float)
        K[:, self.idx_surface] = dmeas_dsurface
        K[:, self.idx_RT] = dmeas_dRT
        K[:, self.idx_instrument] = dmeas_dinstrument
        return K

    def Kb(self, x, geom):
        """Derivative of measurement with respect to unmodeled & unretrieved
        unknown variables, e.g. S_b. This is  the concatenation of Jacobians
        with respect to parameters of the surface, radiative transfer model,
        and instrument.  Currently we only treat uncertainties in the
        instrument and RT model."""

        # Unpack state vector
        x_surface, x_RT, x_instrument = self.unpack(x)

        # Get partials of reflectance and upsample
        rfl = self.surface.calc_rfl(x_surface, geom)
        rfl_hi = self.upsample(self.surface.wl, rfl)
        Ls = self.surface.calc_Ls(x_surface, geom)
        Ls_hi = self.upsample(self.surface.wl, Ls)
        rdn_hi = self.calc_rdn(x, geom, rfl=rfl, Ls=Ls)

        drdn_dRTb = self.RT.drdn_dRTb(x_RT, x_surface, rfl_hi, Ls_hi, geom)
        dmeas_dRTb = self.instrument.sample(x_instrument, self.RT.wl, drdn_dRTb.T).T
        dmeas_dinstrumentb = self.instrument.dmeas_dinstrumentb(
            x_instrument, self.RT.wl, rdn_hi
        )

        # Put it together
        Kb = np.zeros((self.n_meas, self.nbvec), dtype=float)
        Kb[:, self.RT_b_inds] = dmeas_dRTb
        Kb[:, self.instrument_b_inds] = dmeas_dinstrumentb
        return Kb

    def summarize(self, x, geom):
        """State vector summary."""

        x_surface, x_RT, x_instrument = self.unpack(x)
        return (
            self.surface.summarize(x_surface, geom)
            + " "
            + self.RT.summarize(x_RT, geom)
            + " "
            + self.instrument.summarize(x_instrument, geom)
        )

    def calibration(self, x):
        """Calculate measured wavelengths and fwhm."""

        x_inst = x[self.idx_instrument]
        return self.instrument.calibration(x_inst)

    def upsample(self, wl, q):
        """Linear interpolation to RT wavelengths."""
        # Only interpolate if these aren't close
        close = len(wl) == len(self.RT.wl) and np.allclose(wl, self.RT.wl)

        # or if any dimension is the wrong size
        interp = (np.array(q.shape) == len(self.RT.wl)).all()

        if not close or interp:
            if q.ndim > 1:
                return np.array(
                    [interp1d(wl, qi, fill_value="extrapolate")(self.RT.wl) for qi in q]
                )
            else:
                p = interp1d(wl, q, fill_value="extrapolate")
                return p(self.RT.wl)
        return q

    def unpack(self, x):
        """Unpack the state vector in appropriate index ordering."""

        x_surface = x[self.idx_surface]
        x_RT = x[self.idx_RT]
        x_instrument = x[self.idx_instrument]
        return x_surface, x_RT, x_instrument<|MERGE_RESOLUTION|>--- conflicted
+++ resolved
@@ -73,34 +73,8 @@
         # Build the radiative transfer model
         self.RT = RadiativeTransfer(self.full_config)
 
-<<<<<<< HEAD
-        # Build the surface model - this is a bit ugly with the conditionals, but the surface config should already be
-        # forced to have appropriate properties, so at least safe
-        # TODO: make surface a class with inheritance to make this cleaner
-        self.surface = None
-        if self.config.surface.surface_category == "surface":
-            self.surface = Surface(self.full_config)
-        elif self.config.surface.surface_category == "multicomponent_surface":
-            self.surface = MultiComponentSurface(self.full_config)
-        elif self.config.surface.surface_category == "additive_glint_surface":
-            self.surface = AdditiveGlintSurface(self.full_config)
-        elif self.config.surface.surface_category == "glint_model_surface":
-            self.surface = GlintModelSurface(self.full_config)
-            try:
-                self.full_glint = self.config.surface.full_glint
-            except AttributeError:
-                self.full_glint = False
-        elif self.config.surface.surface_category == "thermal_surface":
-            self.surface = ThermalSurface(self.full_config)
-        elif self.config.surface.surface_category == "lut_surface":
-            self.surface = LUTSurface(self.full_config)
-        else:
-            raise ValueError("Must specify a valid surface model")
-            # No need to be more specific - should have been checked in config already
-=======
         # Build the surface model
         self.surface = Surface(full_config)
->>>>>>> 7dcd6d0e
 
         if self.surface.n_wl != len(self.RT.wl) or not np.all(
             np.isclose(self.surface.wl, self.RT.wl, atol=0.01)
