#! /usr/bin/env python3
#
#  Copyright 2018 California Institute of Technology
#
#  Licensed under the Apache License, Version 2.0 (the "License");
#  you may not use this file except in compliance with the License.
#  You may obtain a copy of the License at
#
#      http://www.apache.org/licenses/LICENSE-2.0
#
#  Unless required by applicable law or agreed to in writing, software
#  distributed under the License is distributed on an "AS IS" BASIS,
#  WITHOUT WARRANTIES OR CONDITIONS OF ANY KIND, either express or implied.
#  See the License for the specific language governing permissions and
#  limitations under the License.
#
# ISOFIT: Imaging Spectrometer Optimal FITting
# Author: David R Thompson, david.r.thompson@jpl.nasa.gov
#

import os
import sys
import scipy as s
import pylab as plt
from scipy.linalg import inv, norm, sqrtm, det
<<<<<<< HEAD
from scipy.io import savemat
from spectral.io import envi
import logging
from collections import OrderedDict

from .common import load_spectrum, eps, resample_spectrum, expand_all_paths
from .inverse_simple import invert_simple, invert_algebraic
=======
from spectral.io import envi
from collections import OrderedDict
import logging

from .common import load_spectrum, eps, resample_spectrum, expand_all_paths
>>>>>>> 5d7579ff
from .geometry import Geometry
from .inverse_simple import invert_simple, invert_algebraic


# Constants related to file I/O
typemap = {
    s.uint8: 1,
    s.int16: 2,
    s.int32: 3,
    s.float32: 4,
    s.float64: 5,
    s.complex64: 6,
    s.complex128: 9,
    s.uint16: 12,
    s.uint32: 13,
    s.int64: 14,
    s.uint64: 15
}

max_frames_size = 100
flush_rate = 10


class SpectrumFile:
    """A buffered file object that contains configuration information about
        formatting, etc."""

    def __init__(self, fname, write=False, n_rows=None, n_cols=None,
                 n_bands=None, interleave=None, dtype=s.float32,
                 wavelengths=None, fwhm=None, band_names=None,
                 bad_bands=[], zrange='{0.0, 1.0}', flag=-9999.0,
                 ztitles='{Wavelength (nm), Magnitude}', map_info='{}'):

        self.frames = OrderedDict()
        self.write = write
        self.fname = os.path.abspath(fname)
        self.wl = wavelengths
        self.band_names = band_names
        self.fwhm = fwhm
        self.flag = flag
        self.n_rows = n_rows
        self.n_cols = n_cols
        self.n_bands = n_bands

        if self.fname.endswith('.txt'):

            # The .txt suffix implies a space-separated ASCII text file of
            # one or more data columns.  This is cheap to load and store, so
            # we do not defer read/write operations.
            logging.debug('Inferred ASCII file format for %s' % self.fname)
            self.format = 'ASCII'
            if not self.write:
                self.data,  self.wl = load_spectrum(self.fname)
                self.n_rows, self.n_cols, self.map_info = 1, 1, '{}'
                if self.wl is not None:
                    self.n_bands = len(self.wl)
                else:
                    self.n_bands = None
                self.meta = {}

        elif self.fname.endswith('.mat'):

            # The .mat suffix implies a matlab-style file, i.e. a dictionary
            # of 2D arrays and other matlab-like objects. This is typically
            # only used for specific output products associated with single
            # spectrum retrievals; there is no read option.
            logging.debug('Inferred MATLAB file format for %s' % self.fname)
            self.format = 'MATLAB'
            if not self.write:
                logging.error('Unsupported MATLAB file in input block')
                raise IOError('MATLAB format in input block not supported')

        else:

            # Otherwise we assume it is an ENVI-format file, which is
            # basically just a binary data cube with a detached human-
            # readable ASCII header describing dimensions, interleave, and
            # metadata.  We buffer this data in self.frames, reading and
            # writing individual rows of the cube on-demand.
            logging.debug('Inferred ENVI file format for %s' % self.fname)
            self.format = 'ENVI'

            if not self.write:

                # If we are an input file, the header must preexist.
                if not os.path.exists(self.fname+'.hdr'):
                    logging.error('Could not find %s' % (self.fname+'.hdr'))
                    raise IOError('Could not find %s' % (self.fname+'.hdr'))

                # open file and copy metadata, checking interleave format
                self.file = envi.open(self.fname + '.hdr', fname)
                self.meta = self.file.metadata.copy()
                if self.meta['interleave'] not in ['bil', 'bip']:
                    logging.error('Unsupported interleave format.')
                    raise IOError('Unsupported interleave format.')

                self.n_rows = int(self.meta['lines'])
                self.n_cols = int(self.meta['samples'])
                self.n_bands = int(self.meta['bands'])
                if 'data ignore value' in self.meta:
                    self.flag = float(self.meta['data ignore value'])
                else:
                    self.flag = -9999.0

            else:

                # If we are an output file, we may have to build the header
                # from scratch.  Hopefully the caller has supplied the
                # necessary metadata details.
                meta = {'lines': n_rows, 'samples': n_cols, 'bands': n_bands,
                        'byte order': 0, 'header offset': 0, 'map info': map_info,
                        'file_type': 'ENVI Standard', 'sensor type': 'unknown',
                        'interleave': interleave, 'data type': typemap[dtype],
                        'wavelength units': 'nm', 'z plot range': zrange,
                        'z plot titles': ztitles, 'fwhm': fwhm, 'bbl': bad_bands,
                        'band names': band_names, 'wavelength': self.wl}
                for k, v in meta.items():
                    if v is None:
                        logging.error('Must specify %s' % (k))
                        raise IOError('Must specify %s' % (k))

                self.file = envi.create_image(fname+'.hdr', meta, ext='',
                                              force=True)

            self.open_map_with_retries()

    def open_map_with_retries(self):
        """Try to open a memory map, handling Beowulf I/O issues"""
        self.memmap = None
        for attempt in range(10):
            self.memmap = self.file.open_memmap(interleave='source',
                                                writable=self.write)
            if self.memmap is not None:
                return
        raise IOError('could not open memmap for '+self.fname)

    def get_frame(self, row):
        """The frame is a 2D array, essentially a list of spectra.  The 
            self.frames list acts as a hash table to avoid storing the 
            entire cube in memory.  So we read them or create them on an
            as-needed basis.  When the buffer flushes via a call to 
            flush_buffers, they will be deleted."""

        if row not in self.frames:
            if not self.write:
                d = self.memmap[row, :, :]
                if self.file.metadata['interleave'] == 'bil':
                    d = d.T
                self.frames[row] = d.copy()
            else:
                self.frames[row] = s.nan * s.zeros((self.n_cols, self.n_bands))
        return self.frames[row]

    def write_spectrum(self, row, col, x):
        """We write a spectrum.  If a binary format file, we simply change
           the data cached in self.frames and defer file I/O until 
           flush_buffers is called."""

        if self.format == 'ASCII':

            # Multicolumn output for ASCII products
            s.savetxt(self.fname, x, fmt='%10.6f')

        elif self.format == 'MATLAB':

            # Dictionary output for MATLAB products
            s.io.savemat(self.fname, x)

        else:

            # Omit wavelength column for spectral products
            frame = self.get_frame(row)
            if x.ndim == 2:
                x = x[:, -1]
            frame[col, :] = x

    def read_spectrum(self, row, col):
        """Get a spectrum from the frame list or ASCII file.  Note that if
           we are an ASCII file, we have already read the single spectrum and 
           return it as-is (ignoring the row/column indices)."""

        if self.format == 'ASCII':
            return self.data
        else:
            frame = self.get_frame(row)
            return frame[col]

    def flush_buffers(self):
        """Write to file, and refresh the memory map object"""
        if self.format == 'ENVI':
            if self.write:
                for row, frame in self.frames.items():
                    valid = s.logical_not(s.isnan(frame[:, 0]))
                    if self.file.metadata['interleave'] == 'bil':
                        self.memmap[row, :, valid] = frame[valid, :].T
                    else:
                        self.memmap[row, valid, :] = frame[valid, :]
            self.frames = OrderedDict()
            del self.file
            self.file = envi.open(self.fname+'.hdr', self.fname)
            self.open_map_with_retries()


class IO:
    """..."""

    def __init__(self, config, forward, inverse, active_rows, active_cols):
        """Initialization specifies retrieval subwindows for calculating
        measurement cost distributions"""

        # Default IO configuration options
        self.input = {}
        self.output = {'plot_surface_components': False}

        self.iv = inverse
        self.fm = forward
        self.bbl = '[]'
        self.radiance_correction = None
        self.meas_wl = forward.instrument.wl_init
        self.meas_fwhm = forward.instrument.fwhm_init
        self.writes = 0
        self.n_rows = 1
        self.n_cols = 1
        self.n_sv = len(self.fm.statevec)
        self.n_chan = len(self.fm.instrument.wl_init)

        if 'input' in config:
            self.input.update(config['input'])
        if 'output' in config:
            self.output.update(config['output'])
        if 'logging' in config:
            logging.config.dictConfig(config)

        # A list of all possible input data sources
        self.possible_inputs = [
            "measured_radiance_file",
<<<<<<< HEAD
            "reference_reflectance_file",
            "reflectance_file",
=======
            "reflectance_file",
            "reference_reflectance_file",
>>>>>>> 5d7579ff
            "obs_file",
            "glt_file",
            "loc_file",
            "surface_prior_mean_file",
            "surface_prior_variance_file",
            "rt_prior_mean_file",
            "rt_prior_variance_file",
            "instrument_prior_mean_file",
            "instrument_prior_variance_file",
            "radiometry_correction_file"
        ]

        # A list of all possible outputs.  There are several special cases
        # that we handle differently - the "plot_directory", "summary_file",
        # "Data dump file", etc.
        wl_names = [('Channel %i' % i) for i in range(self.n_chan)]
        sv_names = self.fm.statevec.copy()
        self.output_info = {
            "estimated_state_file":
                (sv_names,
                 '{State Parameter, Value}',
                 '{}'),
            "estimated_reflectance_file":
                (wl_names,
                 '{Wavelength (nm), Lambertian Reflectance}',
                 '{0.0,1.0}'),
            "estimated_emission_file":
                (wl_names,
                 '{Wavelength (nm), Emitted Radiance (uW nm-1 cm-2 sr-1)}',
                 '{}'),
            "modeled_radiance_file":
                (wl_names,
                 '{Wavelength (nm), Modeled Radiance (uW nm-1 cm-2 sr-1)}',
                 '{}'),
            "apparent_reflectance_file":
                (wl_names,
                 '{Wavelength (nm), Apparent Surface Reflectance}',
                 '{}'),
            "path_radiance_file":
                (wl_names,
                 '{Wavelength (nm), Path Radiance (uW nm-1 cm-2 sr-1)}',
                 '{}'),
            "simulated_measurement_file":
                (wl_names,
                 '{Wavelength (nm), Simulated Radiance (uW nm-1 cm-2 sr-1)}',
                 '{}'),
            "algebraic_inverse_file":
                (wl_names,
                 '{Wavelength (nm), Apparent Surface Reflectance}',
                 '{}'),
            "atmospheric_coefficients_file":
                (wl_names,
                 '{Wavelength (nm), Atmospheric Optical Parameters}',
                 '{}'),
            "radiometry_correction_file":
                (wl_names,
                 '{Wavelength (nm), Radiometric Correction Factors}',
                 '{}'),
            "spectral_calibration_file":
                (wl_names,
                 '{}',
                 '{}'),
            "posterior_uncertainty_file":
                (sv_names,
                 '{State Parameter, Value}',
                 '{}')}

        self.defined_outputs, self.defined_inputs = {}, {}
        self.infiles, self.outfiles, self.map_info = {}, {}, '{}'

        # Load input files and record relevant metadata
        for q in self.input:
            if q in self.possible_inputs:
                self.infiles[q] = SpectrumFile(self.input[q])

                if (self.infiles[q].n_rows > self.n_rows) or \
                   (self.infiles[q].n_cols > self.n_cols):
                    self.n_rows = self.infiles[q].n_rows
                    self.n_cols = self.infiles[q].n_cols

                for inherit in ['map info', 'bbl']:
                    if inherit in self.infiles[q].meta:
                        setattr(self, inherit.replace(' ', '_'),
                                self.infiles[q].meta[inherit])

        for q in self.output:
            if q in self.output_info:
                band_names, ztitle, zrange = self.output_info[q]
                n_bands = len(band_names)
                self.outfiles[q] = SpectrumFile(self.output[q], write=True,
                                                n_rows=self.n_rows, n_cols=self.n_cols,
                                                n_bands=n_bands, interleave='bip', dtype=s.float32,
                                                wavelengths=self.meas_wl, fwhm=self.meas_fwhm,
                                                band_names=band_names, bad_bands=self.bbl,
                                                map_info=self.map_info, zrange=zrange,
                                                ztitles=ztitle)

        # Do we apply a radiance correction?
        if 'radiometry_correction_file' in self.input:
            filename = self.input['radiometry_correction_file']
            self.radiance_correction, wl = load_spectrum(filename)

        # Last thing is to define the active image area
        if active_rows is None:
            active_rows = s.arange(self.n_rows)
        if active_cols is None:
            active_cols = s.arange(self.n_cols)
        self.iter_inds = []
        for row in active_rows:
            for col in active_cols:
                self.iter_inds.append([row, col])
        self.iter_inds = s.array(self.iter_inds)

    def __iter__(self):
        """ Reset the iterator"""

        self.iter = 0
        return self

    def __next__(self):
        """ Get the next spectrum from the file.  Turn the iteration number
            into row/column indices and read from all input products."""

        # Try to read data until we hit the end or find good values
        success = False
        while not success:
            if self.iter == len(self.iter_inds):
                self.flush_buffers()
                raise StopIteration

            # Determine the appropriate row, column index. and initialize the
            # data dictionary with empty entries.
            r, c = self.iter_inds[self.iter]
            self.iter = self.iter + 1
            data = dict([(i, None) for i in self.possible_inputs])
            logging.debug('Row %i Column %i' % (r, c))

            # Read data from any of the input files that are defined.
            for source in self.infiles:
                data[source] = self.infiles[source].read_spectrum(r, c)
                if (self.iter % flush_rate) == 0:
                    self.infiles[source].flush_buffers()

            # Check for any bad data flags
            success = True
            for source in self.infiles:
                if s.all(abs(data[source]-self.infiles[source].flag) < eps):
                    success = False

        # We apply the calibration correciton here for simplicity.
        meas = data['measured_radiance_file']
        if data["radiometry_correction_file"] is not None:
            meas = meas.copy() * data['radiometry_correction_file']

        # We build the geometry object for this spectrum.  For files not
        # specified in the input configuration block, the associated entries
        # will be 'None'. The Geometry object will use reasonable defaults.
        geom = Geometry(obs=data['obs_file'],
                        glt=data['glt_file'],
                        loc=data['loc_file'])

        # Updates are simply serialized prior distribution vectors for this
        # spectrum (or 'None' if the file was not specified in the input
        # configuration block).  The ordering is [surface, RT, instrument]
        updates = ({'prior_means': data['surface_prior_mean_file'],
                    'prior_variances': data['surface_prior_variance_file'],
                    'reflectance': data['reflectance_file']},
                   {'prior_means': data['rt_prior_mean_file'],
                    'prior_variances': data['rt_prior_variance_file']},
                   {'prior_means': data['instrument_prior_mean_file'],
                    'prior_variances': data['instrument_prior_variance_file']})

        return r, c, meas, geom, updates

    def check_wavelengths(self, wl):
        """Make sure an input wavelengths align to the instrument 
            definition"""

        return (len(wl) == self.fm.instrument.wl) and \
            all((wl-self.fm.instrument.wl) < 1e-2)

    def flush_buffers(self):
        """ Write all buffered output data to disk, and erase read buffers."""

        for file_dictionary in [self.infiles, self.outfiles]:
            for name, fi in file_dictionary.items():
                fi.flush_buffers()

    def write_spectrum(self, row, col, states, meas, geom):
        """Write data from a single inversion to all output buffers."""

        self.writes = self.writes + 1

        if len(states) == 0:

            # Write a bad data flag
            atm_bad = s.zeros(len(self.fm.statevec)) * -9999.0
            state_bad = s.zeros(len(self.fm.statevec)) * -9999.0
            data_bad = s.zeros(self.fm.instrument.n_chan) * -9999.0
            to_write = {
                'estimated_state_file': state_bad,
                'estimated_reflectance_file': data_bad,
                'estimated_emission_file': data_bad,
                'modeled_radiance_file': data_bad,
                'apparent_reflectance_file': data_bad,
                'path_radiance_file': data_bad,
                'simulated_measurement_file': data_bad,
                'algebraic_inverse_file': data_bad,
                'atmospheric_coefficients_file': atm_bad,
                'radiometry_correction_file': data_bad,
                'spectral_calibration_file': data_bad,
                'posterior_uncertainty_file': state_bad
            }

        else:

            # The inversion returns a list of states, which are
            # intepreted either as samples from the posterior (MCMC case)
            # or as a gradient descent trajectory (standard case). For
            # gradient descent the last spectrum is the converged solution.
            if self.iv.method == 'MCMC':
                state_est = states.mean(axis=0)
            else:
                state_est = states[-1, :]

            # Spectral calibration
            wl, fwhm = self.fm.calibration(state_est)
            cal = s.column_stack(
                [s.arange(0, len(wl)), wl / 1000.0, fwhm / 1000.0])

            # If there is no actual measurement, we use the simulated version
            # in subsequent calculations.  Naturally in these cases we're
            # mostly just interested in the simulation result.
            if meas is None:
                meas = self.fm.calc_rdn(state_est, geom)

            # Rodgers diagnostics
            lamb_est, meas_est, path_est, S_hat, K, G = \
                self.iv.forward_uncertainty(state_est, meas, geom)

            # Simulation with noise
            meas_sim = self.fm.instrument.simulate_measurement(meas_est, geom)

            # Algebraic inverse and atmospheric optical coefficients
            x_surface, x_RT, x_instrument = self.fm.unpack(state_est)
            rfl_alg_opt, Ls, coeffs = invert_algebraic(self.fm.surface,
                                                       self.fm.RT, self.fm.instrument, x_surface, x_RT,
                                                       x_instrument, meas, geom)
            rhoatm, sphalb, transm, solar_irr, coszen, transup = coeffs
            atm = s.column_stack(list(coeffs[:4]) +
                                 [s.ones((len(wl), 1)) * coszen])

            # Upward emission & glint and apparent reflectance
            Ls_est = self.fm.calc_Ls(state_est, geom)
            apparent_rfl_est = lamb_est + Ls_est

            # Radiometric calibration
            factors = s.ones(len(wl))
            if 'radiometry_correction_file' in self.outfiles:
                if 'reference_reflectance_file' in self.infiles:
                    reference_file = self.infiles['reference_reflectance_file']
                    self.rfl_ref = reference_file.read_spectrum(row, col)
                    self.wl_ref = reference_file.wl
                    w, fw = self.fm.instrument.calibration(x_instrument)
                    resamp = resample_spectrum(self.rfl_ref, self.wl_ref,
                                               w, fw, fill=True)
                    meas_est = self.fm.calc_meas(state_est, geom, rfl=resamp)
                    factors = meas_est / meas
                else:
                    logging.warning('No reflectance reference')

            # Assemble all output products
            to_write = {
                'estimated_state_file': state_est,
                'estimated_reflectance_file': s.column_stack((self.fm.surface.wl, lamb_est)),
                'estimated_emission_file': s.column_stack((self.fm.surface.wl, Ls_est)),
                'estimated_reflectance_file': s.column_stack((self.fm.surface.wl, lamb_est)),
                'modeled_radiance_file': s.column_stack((wl, meas_est)),
                'apparent_reflectance_file': s.column_stack((self.fm.surface.wl, apparent_rfl_est)),
                'path_radiance_file': s.column_stack((wl, path_est)),
                'simulated_measurement_file': s.column_stack((wl, meas_sim)),
                'algebraic_inverse_file': s.column_stack((self.fm.surface.wl, rfl_alg_opt)),
                'atmospheric_coefficients_file': atm,
                'radiometry_correction_file': factors,
                'spectral_calibration_file': cal,
                'posterior_uncertainty_file': s.sqrt(s.diag(S_hat))
            }

        for product in self.outfiles:
            logging.debug('IO: Writing '+product)
            self.outfiles[product].write_spectrum(row, col, to_write[product])
            if (self.writes % flush_rate) == 0:
                self.outfiles[product].flush_buffers()

        # Special case! samples file is matlab format.
        if 'mcmc_samples_file' in self.output:
            logging.debug('IO: Writing mcmc_samples_file')
            mdict = {'samples': states}
            s.io.savemat(self.output['mcmc_samples_file'], mdict)

        # Special case! Data dump file is matlab format.
        if 'data_dump_file' in self.output:

            logging.debug('IO: Writing data_dump_file')
            x = state_est
            Seps_inv, Seps_inv_sqrt = self.iv.calc_Seps(x, meas, geom)
            meas_est_window = meas_est[self.iv.winidx]
            meas_window = meas[self.iv.winidx]
            xa, Sa, Sa_inv, Sa_inv_sqrt = self.iv.calc_prior(x, geom)
            prior_resid = (x - xa).dot(Sa_inv_sqrt)
            rdn_est = self.fm.calc_rdn(x, geom)
            x_surface, x_RT, x_instrument = self.fm.unpack(x)
            Kb = self.fm.Kb(x, geom)
            xinit = invert_simple(self.fm, meas, geom)
            Sy = self.fm.instrument.Sy(meas, geom)
            cost_jac_prior = s.diagflat(x - xa).dot(Sa_inv_sqrt)
            cost_jac_meas = Seps_inv_sqrt.dot(K[self.iv.winidx, :])
            meas_Cov = self.fm.Seps(x, meas, geom)
            lamb_est, meas_est, path_est, S_hat, K, G = \
                self.iv.forward_uncertainty(state_est, meas, geom)
            A = s.matmul(K, G)

            # Form the MATLAB dictionary object and write to file
            mdict = {
                'K': K,
                'G': G,
                'S_hat': S_hat,
                'prior_mu': xa,
                'Ls': Ls,
                'prior_Cov': Sa,
                'meas': meas,
                'rdn_est': rdn_est,
                'x': x,
                'x_surface': x_surface,
                'x_RT': x_RT,
                'x_instrument': x_instrument,
                'meas_Cov': meas_Cov,
                'wl': wl,
                'fwhm': fwhm,
                'lamb_est': lamb_est,
                'coszen': coszen,
                'cost_jac_prior': cost_jac_prior,
                'Kb': Kb,
                'A': A,
                'cost_jac_meas': cost_jac_meas,
                'winidx': self.iv.winidx,
                'prior_resid': prior_resid,
                'noise_Cov': Sy,
                'xinit': xinit,
                'rhoatm': rhoatm,
                'sphalb': sphalb,
                'transm': transm,
                'solar_irr': solar_irr
            }
            s.io.savemat(self.output['data_dump_file'], mdict)

        # Write plots, if needed
        if len(states) > 0 and 'plot_directory' in self.output:

            if 'reference_reflectance_file' in self.infiles:
                reference_file = self.infiles['reference_reflectance_file']
                self.rfl_ref = reference_file.read_spectrum(row, col)
                self.wl_ref = reference_file.wl

            for i, x in enumerate(states):

                # Calculate intermediate solutions
                lamb_est, meas_est, path_est, S_hat, K, G = \
                    self.iv.forward_uncertainty(state_est, meas, geom)

                plt.cla()
                red = [0.7, 0.2, 0.2]
                wl, fwhm = self.fm.calibration(x)
                xmin, xmax = min(wl), max(wl)
                fig = plt.subplots(1, 2, figsize=(10, 5))
                plt.subplot(1, 2, 1)
                meas_est = self.fm.calc_meas(x, geom)
                for lo, hi in self.iv.windows:
                    idx = s.where(s.logical_and(wl > lo, wl < hi))[0]
                    p1 = plt.plot(wl[idx], meas[idx], color=red, linewidth=2)
                    p2 = plt.plot(wl, meas_est, color='k', linewidth=1)
                plt.title("Radiance")
                plt.title("Measurement (Scaled DN)")
                ymax = max(meas)*1.25
                ymax = max(meas)+0.01
                ymin = min(meas)-0.01
                plt.text(500, ymax*0.92, "Measured", color=red)
                plt.text(500, ymax*0.86, "Model", color='k')
                plt.ylabel("$\mu$W nm$^{-1}$ sr$^{-1}$ cm$^{-2}$")
                plt.ylabel("Intensity")
                plt.xlabel("Wavelength (nm)")
                plt.ylim([-0.001, ymax])
                plt.ylim([ymin, ymax])
                plt.xlim([xmin, xmax])

                plt.subplot(1, 2, 2)
                lamb_est = self.fm.calc_lamb(x, geom)
                ymax = min(max(lamb_est)*1.25, 0.10)
                for lo, hi in self.iv.windows:

                    # black line
                    idx = s.where(s.logical_and(wl > lo, wl < hi))[0]
                    p2 = plt.plot(wl[idx], lamb_est[idx], 'k', linewidth=2)
                    ymax = max(max(lamb_est[idx]*1.2), ymax)

                    # red line
                    if 'reference_reflectance_file' in self.infiles:
                        idx = s.where(s.logical_and(
                            self.wl_ref > lo, self.wl_ref < hi))[0]
                        p1 = plt.plot(self.wl_ref[idx], self.rfl_ref[idx],
                                      color=red, linewidth=2)
                        ymax = max(max(self.rfl_ref[idx]*1.2), ymax)

                    # green and blue lines - surface components
                    if hasattr(self.fm.surface, 'components') and \
                            self.output['plot_surface_components']:
                        idx = s.where(s.logical_and(self.fm.surface.wl > lo,
                                                    self.fm.surface.wl < hi))[0]
                        p3 = plt.plot(self.fm.surface.wl[idx],
                                      self.fm.xa(x, geom)[idx], 'b', linewidth=2)
                        for j in range(len(self.fm.surface.components)):
                            z = self.fm.surface.norm(
                                lamb_est[self.fm.surface.idx_ref])
                            mu = self.fm.surface.components[j][0] * z
                            plt.plot(self.fm.surface.wl[idx], mu[idx], 'g:',
                                     linewidth=1)
                plt.text(500, ymax*0.86, "Remote estimate", color='k')
                if 'reference_reflectance_file' in self.infiles:
                    plt.text(500, ymax*0.92, "In situ reference", color=red)
                if hasattr(self.fm.surface, 'components') and \
                        self.output['plot_surface_components']:
                    plt.text(500, ymax*0.80, "Prior mean state ",
                             color='b')
                    plt.text(500, ymax*0.74, "Surface components ",
                             color='g')
                plt.ylim([-0.0010, ymax])
                plt.xlim([xmin, xmax])
                plt.title("Reflectance")
                plt.title("Source Model")
                plt.xlabel("Wavelength (nm)")
                fn = self.output['plot_directory'] + ('/frame_%i.png' % i)
                plt.savefig(fn)
                plt.close()<|MERGE_RESOLUTION|>--- conflicted
+++ resolved
@@ -23,7 +23,6 @@
 import scipy as s
 import pylab as plt
 from scipy.linalg import inv, norm, sqrtm, det
-<<<<<<< HEAD
 from scipy.io import savemat
 from spectral.io import envi
 import logging
@@ -31,13 +30,6 @@
 
 from .common import load_spectrum, eps, resample_spectrum, expand_all_paths
 from .inverse_simple import invert_simple, invert_algebraic
-=======
-from spectral.io import envi
-from collections import OrderedDict
-import logging
-
-from .common import load_spectrum, eps, resample_spectrum, expand_all_paths
->>>>>>> 5d7579ff
 from .geometry import Geometry
 from .inverse_simple import invert_simple, invert_algebraic
 
@@ -274,13 +266,8 @@
         # A list of all possible input data sources
         self.possible_inputs = [
             "measured_radiance_file",
-<<<<<<< HEAD
             "reference_reflectance_file",
             "reflectance_file",
-=======
-            "reflectance_file",
-            "reference_reflectance_file",
->>>>>>> 5d7579ff
             "obs_file",
             "glt_file",
             "loc_file",
