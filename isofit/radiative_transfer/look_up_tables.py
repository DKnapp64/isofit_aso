--- conflicted
+++ resolved
@@ -144,175 +144,6 @@
             r.wait()
             os.chdir(cwd)
 
-<<<<<<< HEAD
-=======
-        # load the RT runs, one per grid point of the LUT
-        # to do: use high-res output
-        self.solar_irr = None
-        for point, fn in zip(self.points, self.files):
-            chnfile = self.lut_dir+'/'+fn+'.chn'
-            wl, sol, solzen, rhoatm, transm, sphalb, transup = \
-                self.load_rt(point, fn)
-
-            if self.solar_irr is None:  # first file
-                self.solar_irr = sol
-                self.coszen = s.cos(solzen * s.pi / 180.0)
-                dims_aug = self.lut_dims + [self.n_chan]
-                self.sphalb = s.zeros(dims_aug, dtype=float)
-                self.transm = s.zeros(dims_aug, dtype=float)
-                self.rhoatm = s.zeros(dims_aug, dtype=float)
-                self.transup = s.zeros(dims_aug, dtype=float)
-                self.wl = wl
-
-            ind = [s.where(g == p)[0] for g, p in zip(self.lut_grids, point)]
-            ind = s.array(ind)
-            self.rhoatm[ind] = rhoatm
-            self.sphalb[ind] = sphalb
-            self.transm[ind] = transm
-            self.transup[ind] = transup
-
-        self.rhoatm_interp = VectorInterpolator(self.lut_grids, self.rhoatm)
-        self.sphalb_interp = VectorInterpolator(self.lut_grids, self.sphalb)
-        self.transm_interp = VectorInterpolator(self.lut_grids, self.transm)
-        self.transup_interp = VectorInterpolator(
-            self.lut_grids, self.transup)
-
-    def lookup_lut(self, point):
-        """Multi-linear interpolation in the LUT."""
-
-        rhoatm = s.array(self.rhoatm_interp(point)).ravel()
-        sphalb = s.array(self.sphalb_interp(point)).ravel()
-        transm = s.array(self.transm_interp(point)).ravel()
-        transup = s.array(self.transup_interp(point)).ravel()
-        return rhoatm, sphalb, transm, transup
-
-    def get(self, x_RT, geom):
-        if self.n_point == self.n_state:
-            return self.lookup_lut(x_RT)
-        else:
-            point = s.zeros((self.n_point,))
-            for point_ind, name in enumerate(self.lut_grid):
-                if name in self.statevec:
-                    x_RT_ind = self.statevec.index(name)
-                    point[point_ind] = x_RT[x_RT_ind]
-                elif name == "OBSZEN":
-                    point[point_ind] = geom.OBSZEN
-                elif name == "GNDALT":
-                    point[point_ind] = geom.GNDALT
-                elif name == "viewzen":
-                    point[point_ind] = geom.observer_zenith
-                elif name == "viewaz":
-                    point[point_ind] = geom.observer_azimuth
-                elif name == "solaz":
-                    point[point_ind] = geom.solar_azimuth
-                elif name == "solzen":
-                    point[point_ind] = geom.solar_zenith
-                elif name == "TRUEAZ":
-                    point[point_ind] = geom.TRUEAZ
-                elif name == 'phi':
-                    point[point_ind] = geom.phi
-                elif name == 'umu':
-                    point[point_ind] = geom.umu
-                else:
-                    # If a variable is defined in the lookup table but not
-                    # specified elsewhere, we will default to the minimum
-                    point[point_ind] = min(self.lut_grid[name])
-            for x_RT_ind, name in enumerate(self.statevec):
-                point_ind = self.lut_names.index(name)
-                point[point_ind] = x_RT[x_RT_ind]
-            return self.lookup_lut(point)
-
-    def calc_rdn(self, x_RT, rfl, Ls, geom):
-        """Calculate radiance at aperature for a radiative transfer state vector.
-
-        rfl is the reflectance at surface. 
-        Ls is the  emissive radiance at surface."""
-
-        if Ls is None:
-            Ls = s.zeros(rfl.shape)
-
-        rhoatm, sphalb, transm, transup = self.get(x_RT, geom)
-        rho = rhoatm + transm * rfl / (1.0 - sphalb * rfl)
-        rdn = rho/s.pi*(self.solar_irr*self.coszen) + (Ls * transup)
-        return rdn
-
-    def drdn_dRT(self, x_RT, x_surface, rfl, drfl_dsurface, Ls, dLs_dsurface,
-                 geom):
-        """Jacobian of radiance with respect to RT and surface state vectors."""
-
-        # first the rdn at the current state vector
-        rhoatm, sphalb, transm, transup = self.get(x_RT, geom)
-        rho = rhoatm + transm * rfl / (1.0 - sphalb * rfl)
-        rdn = rho/s.pi*(self.solar_irr*self.coszen) + (Ls * transup)
-
-        # perturb each element of the RT state vector (finite difference)
-        K_RT = []
-        for i in range(len(x_RT)):
-            x_RT_perturb = x_RT.copy()
-            x_RT_perturb[i] = x_RT[i] + eps
-            rhoatme, sphalbe, transme, transupe = self.get(x_RT_perturb, geom)
-            rhoe = rhoatme + transme * rfl / (1.0 - sphalbe * rfl)
-            rdne = rhoe/s.pi*(self.solar_irr*self.coszen) + (Ls * transupe)
-            K_RT.append((rdne-rdn) / eps)
-        K_RT = s.array(K_RT).T
-
-        # analytical jacobians for surface model state vector, via chain rule
-        K_surface = []
-        for i in range(len(x_surface)):
-            drho_drfl = \
-                (transm/(1-sphalb*rfl)+(sphalb*transm*rfl)/pow(1-sphalb*rfl, 2))
-            drdn_drfl = drho_drfl/s.pi*(self.solar_irr*self.coszen)
-            drdn_dLs = transup
-            K_surface.append(drdn_drfl * drfl_dsurface[:, i] +
-                             drdn_dLs * dLs_dsurface[:, i])
-        K_surface = s.array(K_surface).T
-
-        return K_RT, K_surface
-
-    def drdn_dRTb(self, x_RT, rfl, Ls, geom):
-        """Jacobian of radiance with respect to NOT RETRIEVED RT and surface 
-           state.  Right now, this is just the sky view factor."""
-
-        if len(self.bvec) == 0:
-            Kb_RT = s.zeros((0, len(self.wl.shape)))
-
-        else:
-            # first the radiance at the current state vector
-            rhoatm, sphalb, transm, transup = self.get(x_RT, geom)
-            rho = rhoatm + transm * rfl / (1.0 - sphalb * rfl)
-            rdn = rho/s.pi*(self.solar_irr*self.coszen) + (Ls * transup)
-
-            # perturb the sky view
-            Kb_RT = []
-            perturb = (1.0+eps)
-            for unknown in self.bvec:
-
-                if unknown == 'Skyview':
-                    rhoe = rhoatm + transm * rfl / (1.0 - sphalb * rfl *
-                                                    perturb)
-                    rdne = rhoe/s.pi*(self.solar_irr*self.coszen)
-                    Kb_RT.append((rdne-rdn) / eps)
-
-                elif unknown == 'H2O_ABSCO' and 'H2OSTR' in self.statevec:
-                    # first the radiance at the current state vector
-                    rhoatm, sphalb, transm, transup = self.get(x_RT, geom)
-                    rho = rhoatm + transm * rfl / (1.0 - sphalb * rfl)
-                    rdn = rho/s.pi*(self.solar_irr*self.coszen) + (Ls *
-                                                                   transup)
-                    i = self.statevec.index('H2OSTR')
-                    x_RT_perturb = x_RT.copy()
-                    x_RT_perturb[i] = x_RT[i] * perturb
-                    rhoatme, sphalbe, transme, transupe = self.get(
-                        x_RT_perturb, geom)
-                    rhoe = rhoatme + transme * rfl / (1.0 - sphalbe * rfl)
-                    rdne = rhoe/s.pi*(self.solar_irr*self.coszen) + (Ls *
-                                                                     transupe)
-                    Kb_RT.append((rdne-rdn) / eps)
-
-        Kb_RT = s.array(Kb_RT).T
-        return Kb_RT
-
->>>>>>> 7f4995e3
     def summarize(self, x_RT, geom):
         """Summary of state vector."""
 
