--- conflicted
+++ resolved
@@ -179,7 +179,6 @@
             Logger.info(f"No LUT store found, beginning initialization and simulations")
             # Check if both wavelengths and fwhm are provided for building the LUT
             if not any(wl) or not any(fwhm):
-<<<<<<< HEAD
                 Logger.error(
                     "No wavelength information found, please provide either as file or input argument"
                 )
@@ -188,29 +187,7 @@
                 )
 
             Logger.debug(f"Writing store to: {self.lut_path}")
-
-            if not any(_wl):
-                Logger.error("Wavelengths not provided")
-                raise AttributeError("Wavelengths not provided")
-            if not any(_fwhm):
-                Logger.error("Wavelengths not provided")
-                raise AttributeError("Wavelengths not provided")
-
             self.lut_grid = lut_grid
-=======
-                Logger.error("No wavelength information found, please provide either as file or input argument")
-                raise AttributeError("No wavelength information found, please provide either as file or input argument")
-
-            Logger.debug(f"Writing store to: {self.lut_path}")
-            self.lut_names = engine_config.lut_names or lut_grid.keys()
-            self.lut_grid = {
-                key: lut_grid[key] for key in self.lut_names if key in lut_grid
-            }
-
-            self.points = common.combos(
-                self.lut_grid.values()
-            )  # 2d numpy array.  rows = points, columns = lut_names
->>>>>>> 64a02b31
 
             Logger.info(f"Initializing LUT file")
             self.lut = luts.initialize(
