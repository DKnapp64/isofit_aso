--- conflicted
+++ resolved
@@ -284,22 +284,13 @@
         meas,
         geom,
     )
-<<<<<<< HEAD
-    #x_alg contains [rfl_est, Ls_est, coeffs]
-=======
     # x_alg contains [rfl_est, Ls_est, coeffs]
->>>>>>> 50c7969f
 
     if fm.RT.glint_model:
         x_surf = fm.surface.fit_params(x_alg[0], geom) 
         x[fm.idx_surface] = x_surf
-<<<<<<< HEAD
-        #Initial guess for reflectance and glint parameters based on the algebraic inversion
-        #Glint initialization comes from band 900 nm +/- 2 bands
-=======
         # Initial guess for reflectance and glint parameters based on the algebraic inversion
         # Glint initialization comes from band 900 nm +/- 2 bands
->>>>>>> 50c7969f
     else:
         x[fm.idx_surface] = x_alg[0]
 
@@ -318,13 +309,6 @@
     xa_surface = xa_full[fm.idx_surface]
 
     if fm.RT.glint_model:
-<<<<<<< HEAD
-        winglintidx = np.concatenate((winidx, fm.idx_surface[-2:]), axis=0) #Include glint indices
-        outside_ret_windows = np.ones(len(fm.idx_surface), dtype=bool)
-        outside_ret_windows[winglintidx] = False
-        outside_ret_windows = np.where(outside_ret_windows)[0] 
-        
-=======
         winglintidx = np.concatenate(
             (winidx, fm.idx_surface[-2:]), axis=0
         )  # Include glint indices
@@ -332,7 +316,6 @@
         outside_ret_windows[winglintidx] = False
         outside_ret_windows = np.where(outside_ret_windows)[0]
 
->>>>>>> 50c7969f
         prprod = Sa_inv[winglintidx, :][:, winglintidx] @ xa_surface[winglintidx]
         # obtain needed RT vectors
         r = fm.RT.get_L_atm(x_RT, geom)[winidx]  # path radiance
@@ -373,11 +356,8 @@
             C_rcond = np.linalg.inv(Sa_inv[winglintidx, :][:, winglintidx] + S)
             z = meas[winidx] - r
             xk = C_rcond @ (M.T @ z + prprod)
-<<<<<<< HEAD
-            #Save trajectory step:
-=======
+
             # Save trajectory step:
->>>>>>> 50c7969f
             full_xk[winglintidx] = xk
             if outside_ret_const is None:
                 full_xk[outside_ret_windows] = xa_surface[outside_ret_windows]
@@ -393,13 +373,8 @@
     else:
         outside_ret_windows = np.ones(len(fm.idx_surface), dtype=bool)
         outside_ret_windows[winidx] = False
-<<<<<<< HEAD
-        outside_ret_windows = np.where(outside_ret_windows)[0] 
-        #Outside_ret_windows in this case any x_surface parameters that are not reflectances
-=======
         outside_ret_windows = np.where(outside_ret_windows)[0]
         # Outside_ret_windows in this case any x_surface parameters that are not reflectances
->>>>>>> 50c7969f
         for n in range(num_iter):
             L_atm = fm.RT.get_L_atm(x_RT, geom)[winidx]
             L_tot = fm.calc_rdn(x, geom)[winidx]
@@ -444,11 +419,7 @@
     if diag_uncert:
         full_unc = np.ones(len(x))
         if fm.RT.glint_model:
-<<<<<<< HEAD
-            #C_rcond_idx = np.concatenate((winidx, fm.idx_surface[-2:]), axis=0)
-=======
             # C_rcond_idx = np.concatenate((winidx, fm.idx_surface[-2:]), axis=0)
->>>>>>> 50c7969f
             full_unc[winglintidx] = np.sqrt(np.diag(C_rcond))
         else:
             full_unc[winidx] = np.sqrt(np.diag(C_rcond))
