#! /usr/bin/env python3
#
# Authors: Philip G. Brodrick and Niklas Bohn
#

import json
import logging
import os
import subprocess
from datetime import datetime
from os.path import abspath, exists, join, split
from shutil import copyfile
from sys import platform
from typing import List

import netCDF4 as nc
import numpy as np
from scipy.io import loadmat
from sklearn import mixture
from spectral.io import envi

from isofit.core import isofit
from isofit.core.common import (
    envi_header,
    expand_path,
    json_load_ascii,
    resample_spectrum,
)
from isofit.utils import surface_model


class Pathnames:
    """Class to determine and hold the large number of relative and absolute paths that are needed for isofit and
    MODTRAN configuration files.

    Args:
        args: an argparse Namespace object with all inputs
    """

    def __init__(self, args):
        # Determine FID based on sensor name
        if args.sensor == "ang":
            self.fid = split(args.input_radiance)[-1][:18]
        elif args.sensor == "av3":
            self.fid = split(args.input_radiance)[-1][:18]
        elif args.sensor == "avcl":
            self.fid = split(args.input_radiance)[-1][:16]
        elif args.sensor == "emit":
            self.fid = split(args.input_radiance)[-1][:19]
        elif args.sensor == "enmap":
            self.fid = split(args.input_radiance)[-1].split("_")[5]
        elif args.sensor == "hyp":
            self.fid = split(args.input_radiance)[-1][:22]
        elif args.sensor == "neon":
            self.fid = split(args.input_radiance)[-1][:21]
        elif args.sensor == "prism":
            self.fid = split(args.input_radiance)[-1][:18]
        elif args.sensor == "prisma":
            self.fid = args.input_radiance.split("/")[-1].split("_")[1]
        elif args.sensor == "gao":
            self.fid = split(args.input_radiance)[-1][:23]
        elif args.sensor[:3] == "NA-":
            self.fid = os.path.splitext(os.path.basename(args.input_radiance))[0]

        logging.info("Flightline ID: %s" % self.fid)

        # Names from inputs
        self.aerosol_climatology = args.aerosol_climatology_path
        self.input_radiance_file = args.input_radiance
        self.input_loc_file = args.input_loc
        self.input_obs_file = args.input_obs
        self.working_directory = abspath(args.working_directory)

        self.full_lut_directory = abspath(join(self.working_directory, "lut_full/"))

        self.surface_path = args.surface_path

        # set up some sub-directories
        self.lut_h2o_directory = abspath(join(self.working_directory, "lut_h2o/"))
        self.config_directory = abspath(join(self.working_directory, "config/"))
        self.data_directory = abspath(join(self.working_directory, "data/"))
        self.input_data_directory = abspath(join(self.working_directory, "input/"))
        self.output_directory = abspath(join(self.working_directory, "output/"))

        # define all output names
        rdn_fname = self.fid + "_rdn"
        self.rfl_working_path = abspath(
            join(self.output_directory, rdn_fname.replace("_rdn", "_rfl"))
        )
        self.uncert_working_path = abspath(
            join(self.output_directory, rdn_fname.replace("_rdn", "_uncert"))
        )
        self.lbl_working_path = abspath(
            join(self.output_directory, rdn_fname.replace("_rdn", "_lbl"))
        )
        self.state_working_path = abspath(
            join(self.output_directory, rdn_fname.replace("_rdn", "_state"))
        )
        self.surface_working_path = abspath(join(self.data_directory, "surface.mat"))

        if args.copy_input_files is True:
            self.radiance_working_path = abspath(
                join(self.input_data_directory, rdn_fname)
            )
            self.obs_working_path = abspath(
                join(self.input_data_directory, self.fid + "_obs")
            )
            self.loc_working_path = abspath(
                join(self.input_data_directory, self.fid + "_loc")
            )
        else:
            self.radiance_working_path = abspath(self.input_radiance_file)
            self.obs_working_path = abspath(self.input_obs_file)
            self.loc_working_path = abspath(self.input_loc_file)

        if args.channelized_uncertainty_path:
            self.input_channelized_uncertainty_path = args.channelized_uncertainty_path
        else:
            self.input_channelized_uncertainty_path = os.getenv(
                "ISOFIT_CHANNELIZED_UNCERTAINTY"
            )

        self.channelized_uncertainty_working_path = abspath(
            join(self.data_directory, "channelized_uncertainty.txt")
        )

        if args.model_discrepancy_path:
            self.input_model_discrepancy_path = args.model_discrepancy_path
        else:
            self.input_model_discrepancy_path = None

        self.model_discrepancy_working_path = abspath(
            join(self.data_directory, "model_discrepancy.mat")
        )

        self.rdn_subs_path = abspath(
            join(self.input_data_directory, self.fid + "_subs_rdn")
        )
        self.obs_subs_path = abspath(
            join(self.input_data_directory, self.fid + "_subs_obs")
        )
        self.loc_subs_path = abspath(
            join(self.input_data_directory, self.fid + "_subs_loc")
        )
        self.rfl_subs_path = abspath(
            join(self.output_directory, self.fid + "_subs_rfl")
        )
        self.atm_coeff_path = abspath(
            join(self.output_directory, self.fid + "_subs_atm")
        )
        self.state_subs_path = abspath(
            join(self.output_directory, self.fid + "_subs_state")
        )
        self.uncert_subs_path = abspath(
            join(self.output_directory, self.fid + "_subs_uncert")
        )
        self.h2o_subs_path = abspath(
            join(self.output_directory, self.fid + "_subs_h2o")
        )

        self.wavelength_path = abspath(join(self.data_directory, "wavelengths.txt"))

        self.modtran_template_path = abspath(
            join(self.config_directory, self.fid + "_modtran_tpl.json")
        )
        self.h2o_template_path = abspath(
            join(self.config_directory, self.fid + "_h2o_tpl.json")
        )

        self.isofit_full_config_path = abspath(
            join(self.config_directory, self.fid + "_isofit.json")
        )
        self.h2o_config_path = abspath(
            join(self.config_directory, self.fid + "_h2o.json")
        )

        if args.modtran_path:
            self.modtran_path = args.modtran_path
        else:
            self.modtran_path = os.getenv("MODTRAN_DIR")

        self.sixs_path = os.getenv("SIXS_DIR")

        if os.getenv("ISOFIT_DIR"):
            self.isofit_path = os.getenv("ISOFIT_DIR")
        else:
            # isofit file should live at isofit/isofit/core/isofit.py
            self.isofit_path = os.path.dirname(
                os.path.dirname(os.path.dirname(isofit.__file__))
            )

        if args.sensor == "avcl":
            self.noise_path = join(self.isofit_path, "data", "avirisc_noise.txt")
        elif args.sensor == "emit":
            self.noise_path = join(self.isofit_path, "data", "emit_noise.txt")
            if self.input_channelized_uncertainty_path is None:
                self.input_channelized_uncertainty_path = join(
                    self.isofit_path, "data", "emit_osf_uncertainty.txt"
                )
            if self.input_model_discrepancy_path is None:
                self.input_model_discrepancy_path = join(
                    self.isofit_path, "data", "emit_model_discrepancy.mat"
                )
        else:
            self.noise_path = None
            logging.info("no noise path found, proceeding without")
            # quit()

        self.earth_sun_distance_path = abspath(
            join(self.isofit_path, "data", "earth_sun_distance.txt")
        )
        self.irradiance_file = abspath(
            join(
                self.isofit_path,
                "examples",
                "20151026_SantaMonica",
                "data",
                "prism_optimized_irr.dat",
            )
        )

        self.aerosol_tpl_path = join(self.isofit_path, "data", "aerosol_template.json")
        self.rdn_factors_path = None
        if args.rdn_factors_path is not None:
            self.rdn_factors_path = abspath(args.rdn_factors_path)

        self.ray_temp_dir = args.ray_temp_dir

    def make_directories(self):
        """Build required subdirectories inside working_directory"""
        for dpath in [
            self.working_directory,
            self.lut_h2o_directory,
            self.full_lut_directory,
            self.config_directory,
            self.data_directory,
            self.input_data_directory,
            self.output_directory,
        ]:
            if not exists(dpath):
                os.mkdir(dpath)

    def stage_files(self):
        """Stage data files by copying into working directory"""
        files_to_stage = [
            (self.input_radiance_file, self.radiance_working_path, True),
            (self.input_obs_file, self.obs_working_path, True),
            (self.input_loc_file, self.loc_working_path, True),
            (self.surface_path, self.surface_working_path, False),
            (
                self.input_channelized_uncertainty_path,
                self.channelized_uncertainty_working_path,
                False,
            ),
            (
                self.input_model_discrepancy_path,
                self.model_discrepancy_working_path,
                False,
            ),
        ]

        for src, dst, hasheader in files_to_stage:
            if src is None:
                continue
            if not exists(dst):
                logging.info("Staging %s to %s" % (src, dst))
                copyfile(src, dst)
                if hasheader:
                    copyfile(envi_header(src), envi_header(dst))


class SerialEncoder(json.JSONEncoder):
    """Encoder for json to help ensure json objects can be passed to the workflow manager."""

    def default(self, obj):
        if isinstance(obj, np.integer):
            return int(obj)
        elif isinstance(obj, np.floating):
            return float(obj)
        else:
            return super(SerialEncoder, self).default(obj)


class LUTConfig:
    """A look up table class, containing default grid options.  All properties may be overridden with the optional
        input configuration file path

    Args:
        lut_config_file: configuration file to override default values
    """

    def __init__(self, lut_config_file: str = None, emulator: bool = False):
        if lut_config_file is not None:
            with open(lut_config_file, "r") as f:
                lut_config = json.load(f)

        # For each element, set the look up table spacing (lut_spacing) as the
        # anticipated spacing value, or 0 to use a single point (not LUT).
        # Set the 'lut_spacing_min' as the minimum distance allowed - if separation
        # does not meet this threshold based on the available data, on a single
        # point will be used.

        # Units of kilometers
        self.elevation_spacing = 0.25
        self.elevation_spacing_min = 0.2

        # Units of g / m2
        self.h2o_spacing = 0.25
        self.h2o_spacing_min = 0.03

        # Special parameter to specify the minimum allowable water vapor value in g / m2
        self.h2o_min = 0.05

        # Set defaults, will override based on settings
        # Units of g / m2
        self.h2o_range = [0.05, 5]

        # Units of degrees
        self.to_sensor_zenith_spacing = 10
        self.to_sensor_zenith_spacing_min = 2

        # Units of degrees
        self.to_sun_zenith_spacing = 10
        self.to_sun_zenith_spacing_min = 2

        # Units of degrees
        self.relative_azimuth_spacing = 60
        self.relative_azimuth_spacing_min = 25

        # Units of AOD
        self.aerosol_0_spacing = 0
        self.aerosol_0_spacing_min = 0

        # Units of AOD
        self.aerosol_1_spacing = 0
        self.aerosol_1_spacing_min = 0

        # Units of AOD
        self.aerosol_2_spacing = 0.1
        self.aerosol_2_spacing_min = 0

        # Units of AOD
        self.aerosol_0_range = [0.001, 1]
        self.aerosol_1_range = [0.001, 1]
        self.aerosol_2_range = [0.001, 1]
        self.aot_550_range = [0.001, 1]

        self.aot_550_spacing = 0
        self.aot_550_spacing_min = 0

        # overwrite anything that comes in from the config file
        if lut_config_file is not None:
            for key in lut_config:
                if key in self.__dict__:
                    setattr(self, key, lut_config[key])

        if emulator and os.path.splitext(emulator)[1] != ".jld2":
            self.aot_550_range = self.aerosol_2_range
            self.aot_550_spacing = self.aerosol_2_spacing
            self.aot_550_spacing_min = self.aerosol_2_spacing_min
            self.aerosol_2_spacing = 0

    def get_grid_with_data(
        self, data_input: np.array, spacing: float, min_spacing: float
    ):
        min_val = np.min(data_input)
        max_val = np.max(data_input)
        return get_grid(min_val, max_val, spacing, min_spacing)

    def get_grid(
        self, minval: float, maxval: float, spacing: float, min_spacing: float
    ):
        if spacing == 0:
            logging.debug("Grid spacing set at 0, using no grid.")
            return None
        num_gridpoints = int(np.ceil((maxval - minval) / spacing)) + 1

        grid = np.linspace(minval, maxval, num_gridpoints)

        if min_spacing > 0.0001:
            grid = np.round(grid, 4)
        if len(grid) == 1:
            logging.debug(
                f"Grid spacing is 0, which is less than {min_spacing}.  No grid used"
            )
            return None
        elif np.abs(grid[1] - grid[0]) < min_spacing:
            logging.debug(
                f"Grid spacing is {grid[1]-grid[0]}, which is less than {min_spacing}. "
                " No grid used"
            )
            return None
        else:
            return grid


class SerialEncoder(json.JSONEncoder):
    """Encoder for json to help ensure json objects can be passed to the workflow manager."""

    def default(self, obj):
        if isinstance(obj, np.integer):
            return int(obj)
        elif isinstance(obj, np.floating):
            return float(obj)
        else:
            return super(SerialEncoder, self).default(obj)


def get_grid(minval: float, maxval: float, spacing: float, min_spacing: float):
    if spacing == 0:
        logging.debug("Grid spacing set at 0, using no grid.")
        return None

    num_gridpoints = int(np.ceil((maxval - minval) / spacing)) + 1

    grid = np.linspace(minval, maxval, num_gridpoints)

    if min_spacing > 0.0001:
        grid = np.round(grid, 4)

    if len(grid) == 1:
        logging.debug(
            f"Grid spacing is 0, which is less than {min_spacing}.  No grid used"
        )
        return None
    elif np.abs(grid[1] - grid[0]) < min_spacing:
        logging.debug(
            f"Grid spacing is {grid[1] - grid[0]}, which is less than {min_spacing}. "
            " No grid used"
        )
        return None
    else:
        return grid


def check_surface_model(surface_path: str, wl: np.array, paths: Pathnames) -> str:
    """
    Checks and rebuilds surface model if needed.

    Args:
        surface_path: path to surface model or config dict
        wl: instrument center wavelengths
        paths: object containing references to all relevant file locations
    """
    if os.path.isfile(surface_path):
        if surface_path.endswith(".mat"):
            # check wavelength grid of surface model if provided
            model_dict = loadmat(surface_path)
            wl_surface = model_dict["wl"][0]
            if len(wl_surface) != len(wl):
                raise ValueError(
                    "Number of channels provided in surface model file does not match"
                    " wavelengths in radiance cube. Please rebuild your surface model."
                )
            if not np.all(np.isclose(wl_surface, wl, atol=0.01)):
                logging.warning(
                    "Center wavelengths provided in surface model file do not match"
                    " wavelengths in radiance cube. Please consider rebuilding your"
                    " surface model for optimal performance."
                )
            return surface_path
        elif surface_path.endswith(".json"):
            logging.info(
                "No surface model provided. Build new one using given config file."
            )
            surface_model(config_path=surface_path)
            configdir, _ = os.path.split(os.path.abspath(surface_path))
            config = json_load_ascii(surface_path, shell_replace=True)
            return expand_path(configdir, config["output_model_file"])
        else:
            raise FileNotFoundError(
                "Unrecognized format of surface file. Please provide either a .mat model or a .json config dict."
            )
    else:
        raise FileNotFoundError(
            "No surface file found. Please provide either a .mat model or a .json config dict."
        )


def build_presolve_config(
    paths: Pathnames,
    h2o_lut_grid: np.array,
    n_cores: int = -1,
    use_emp_line: bool = False,
    surface_category="multicomponent_surface",
    emulator_base: str = None,
    uncorrelated_radiometric_uncertainty: float = 0.0,
    segmentation_size: int = 400,
    debug: bool = False,
    inversion_windows=[[350.0, 1360.0], [1410, 1800.0], [1970.0, 2500.0]],
    prebuilt_lut_path: str = None,
) -> None:
    """Write an isofit config file for a presolve, with limited info.

    Args:
        paths: object containing references to all relevant file locations
        h2o_lut_grid: the water vapor look up table grid isofit should use for this solve
        n_cores: number of cores to use in processing
        use_emp_line: flag whether or not to set up for the empirical line estimation
        surface_category: type of surface to use
        emulator_base: the basename of the emulator, if used
        uncorrelated_radiometric_uncertainty: uncorrelated radiometric uncertainty parameter for isofit
        segmentation_size: image segmentation size if empirical line is used
        debug: flag to enable debug_mode in the config.implementation
        lut_path: lut path to use; if none, presolve config will create a new file
    """

    # Determine number of spectra included in each retrieval.  If we are
    # operating on segments, this will average down instrument noise
    if use_emp_line:
        spectra_per_inversion = segmentation_size
    else:
        spectra_per_inversion = 1

    if emulator_base is None:
        engine_name = "modtran"
    elif emulator_base.endswith(".jld2"):
        engine_name = "KernelFlowsGP"
    else:
        engine_name = "sRTMnet"

    if surface_category == "glint_model_surface":
        glint_model = True
        multipart_transmittance = True
    else:
        glint_model = False
        multipart_transmittance = False

    if prebuilt_lut_path is None:
        lut_path = join(paths.lut_h2o_directory, "lut.nc")
    else:
        lut_path = prebuilt_lut_path

    # set up specific presolve LUT grid
    lut_grid = {"H2OSTR": [float(x) for x in h2o_lut_grid]}
<<<<<<< HEAD
    if engine_name == "KernelFlowsGP":
        from isofit.radiative_transfer.kernel_flows import bounds_check
=======
    if emulator_base is not None and os.path.splitext(emulator_base)[1] == ".jld2":
        from isofit.radiative_transfer.engines.kernel_flows import bounds_check
>>>>>>> a0e8dca1

        bounds_check(lut_grid, emulator_base, modify=True)

    radiative_transfer_config = {
        "radiative_transfer_engines": {
            "vswir": {
                "engine_name": engine_name,
                "multipart_transmittance": multipart_transmittance,
                "glint_model": glint_model,
                "lut_path": lut_path,
                "sim_path": paths.lut_h2o_directory,
                "template_file": paths.h2o_template_path,
                "lut_names": {"H2OSTR": get_lut_subset(h2o_lut_grid)},
                "statevector_names": ["H2OSTR"],
            }
        },
        "statevector": {
            "H2OSTR": {
                "bounds": [
                    float(np.min(lut_grid["H2OSTR"])),
                    float(np.max(lut_grid["H2OSTR"])),
                ],
                "scale": 0.01,
                "init": np.percentile(lut_grid["H2OSTR"], 25),
                "prior_sigma": 100.0,
                "prior_mean": 1.5,
            }
        },
        "lut_grid": lut_grid,
        "unknowns": {"H2O_ABSCO": 0.0},
    }

    if emulator_base is not None:
        radiative_transfer_config["radiative_transfer_engines"]["vswir"][
            "emulator_file"
        ] = abspath(emulator_base)
        radiative_transfer_config["radiative_transfer_engines"]["vswir"][
            "emulator_aux_file"
        ] = abspath(os.path.splitext(emulator_base)[0] + "_aux.npz")
        radiative_transfer_config["radiative_transfer_engines"]["vswir"][
            "interpolator_base_path"
        ] = abspath(
            os.path.join(
                paths.lut_h2o_directory, os.path.basename(emulator_base) + "_vi"
            )
        )
        radiative_transfer_config["radiative_transfer_engines"]["vswir"][
            "earth_sun_distance_file"
        ] = paths.earth_sun_distance_path
        radiative_transfer_config["radiative_transfer_engines"]["vswir"][
            "irradiance_file"
        ] = paths.irradiance_file
        radiative_transfer_config["radiative_transfer_engines"]["vswir"][
            "engine_base_dir"
        ] = paths.sixs_path

    else:
        radiative_transfer_config["radiative_transfer_engines"]["vswir"][
            "engine_base_dir"
        ] = paths.modtran_path

    # make isofit configuration
    isofit_config_h2o = {
        "ISOFIT_base": paths.isofit_path,
        "output": {"estimated_state_file": paths.h2o_subs_path},
        "input": {},
        "forward_model": {
            "instrument": {
                "wavelength_file": paths.wavelength_path,
                "integrations": spectra_per_inversion,
                "unknowns": {
                    "uncorrelated_radiometric_uncertainty": uncorrelated_radiometric_uncertainty
                },
            },
            "surface": {
                "surface_category": surface_category,
                "surface_file": paths.surface_working_path,
                "select_on_init": True,
            },
            "radiative_transfer": radiative_transfer_config,
        },
        "implementation": {
            "ray_temp_dir": paths.ray_temp_dir,
            "inversion": {"windows": inversion_windows},
            "n_cores": n_cores,
            "debug_mode": debug,
        },
    }

    if paths.input_channelized_uncertainty_path is not None:
        isofit_config_h2o["forward_model"]["instrument"]["unknowns"][
            "channelized_radiometric_uncertainty_file"
        ] = paths.channelized_uncertainty_working_path

    if paths.input_model_discrepancy_path is not None:
        isofit_config_h2o["forward_model"][
            "model_discrepancy_file"
        ] = paths.model_discrepancy_working_path

    if paths.noise_path is not None:
        isofit_config_h2o["forward_model"]["instrument"][
            "parametric_noise_file"
        ] = paths.noise_path
    else:
        isofit_config_h2o["forward_model"]["instrument"]["SNR"] = 1000

    if paths.rdn_factors_path:
        isofit_config_h2o["input"][
            "radiometry_correction_file"
        ] = paths.rdn_factors_path

    if use_emp_line:
        isofit_config_h2o["input"]["measured_radiance_file"] = paths.rdn_subs_path
        isofit_config_h2o["input"]["loc_file"] = paths.loc_subs_path
        isofit_config_h2o["input"]["obs_file"] = paths.obs_subs_path
    else:
        isofit_config_h2o["input"][
            "measured_radiance_file"
        ] = paths.radiance_working_path
        isofit_config_h2o["input"]["loc_file"] = paths.loc_working_path
        isofit_config_h2o["input"]["obs_file"] = paths.obs_working_path

    # write modtran_template
    with open(paths.h2o_config_path, "w") as fout:
        fout.write(
            json.dumps(isofit_config_h2o, cls=SerialEncoder, indent=4, sort_keys=True)
        )


def build_main_config(
    paths: Pathnames,
    lut_params: LUTConfig,
    h2o_lut_grid: np.array = None,
    elevation_lut_grid: np.array = None,
    to_sensor_zenith_lut_grid: np.array = None,
    to_sun_zenith_lut_grid: np.array = None,
    relative_azimuth_lut_grid: np.array = None,
    mean_latitude: float = None,
    mean_longitude: float = None,
    dt: datetime = None,
    use_emp_line: bool = True,
    n_cores: int = -1,
    surface_category="multicomponent_surface",
    emulator_base: str = None,
    uncorrelated_radiometric_uncertainty: float = 0.0,
    multiple_restarts: bool = False,
    segmentation_size=400,
    pressure_elevation: bool = False,
    debug: bool = False,
    inversion_windows=[[350.0, 1360.0], [1410, 1800.0], [1970.0, 2500.0]],
    prebuilt_lut_path: str = None,
) -> None:
    """Write an isofit config file for the main solve, using the specified pathnames and all given info

    Args:
        paths:                                object containing references to all relevant file locations
        lut_params:                           configuration parameters for the lut grid
        h2o_lut_grid:                         the water vapor look up table grid isofit should use for this solve
        elevation_lut_grid:                   the ground elevation look up table grid isofit should use for this solve
        to_sensor_zenith_lut_grid:            the to-sensor zenith angle look up table grid isofit should use for this
                                              solve
        to_sun_zenith_lut_grid:               the to-sun zenith angle look up table grid isofit should use for this
                                              solve
        relative_azimuth_lut_grid:            the relative to-sun azimuth angle look up table grid isofit should use for
                                              this solve
        mean_latitude:                        the latitude isofit should use for this solve
        mean_longitude:                       the longitude isofit should use for this solve
        dt:                                   the datetime object corresponding to this flightline to use for this solve
        use_emp_line:                         flag whether or not to set up for the empirical line estimation
        n_cores:                              the number of cores to use during processing
        surface_category:                     type of surface to use
        emulator_base:                        the basename of the emulator, if used
        uncorrelated_radiometric_uncertainty: uncorrelated radiometric uncertainty parameter for isofit
        multiple_restarts:                    if true, use multiple restarts
        segmentation_size:                    image segmentation size if empirical line is used
        pressure_elevation:                   if true, retrieve pressure elevation
        debug:                                if true, run ISOFIT in debug mode
    """

    # Determine number of spectra included in each retrieval.  If we are
    # operating on segments, this will average down instrument noise
    if use_emp_line:
        spectra_per_inversion = segmentation_size
    else:
        spectra_per_inversion = 1

    if prebuilt_lut_path is None:
        lut_path = join(paths.full_lut_directory, "lut.nc")
    else:
        lut_path = abspath(prebuilt_lut_path)

    if emulator_base is None:
        engine_name = "modtran"
    elif emulator_base.endswith(".jld2"):
        engine_name = "KernelFlowsGP"
    else:
        engine_name = "sRTMnet"

    if surface_category == "glint_model_surface":
        glint_model = True
        multipart_transmittance = True
    else:
        glint_model = False
        multipart_transmittance = False

    radiative_transfer_config = {
        "radiative_transfer_engines": {
            "vswir": {
                "engine_name": engine_name,
                "multipart_transmittance": multipart_transmittance,
                "glint_model": glint_model,
                "sim_path": paths.full_lut_directory,
                "lut_path": lut_path,
                "aerosol_template_file": paths.aerosol_tpl_path,
                "template_file": paths.modtran_template_path,
                # lut_names - populated below
                # statevector_names - populated below
            }
        },
        "statevector": {},
        "lut_grid": {},
        "unknowns": {"H2O_ABSCO": 0.0},
    }

    if emulator_base is not None:
        radiative_transfer_config["radiative_transfer_engines"]["vswir"][
            "emulator_file"
        ] = abspath(emulator_base)
        radiative_transfer_config["radiative_transfer_engines"]["vswir"][
            "emulator_aux_file"
        ] = abspath(os.path.splitext(emulator_base)[0] + "_aux.npz")
        radiative_transfer_config["radiative_transfer_engines"]["vswir"][
            "interpolator_base_path"
        ] = abspath(
            os.path.join(
                paths.full_lut_directory,
                os.path.basename(os.path.splitext(emulator_base)[0]) + "_vi",
            )
        )
        radiative_transfer_config["radiative_transfer_engines"]["vswir"][
            "earth_sun_distance_file"
        ] = paths.earth_sun_distance_path
        radiative_transfer_config["radiative_transfer_engines"]["vswir"][
            "irradiance_file"
        ] = paths.irradiance_file
        radiative_transfer_config["radiative_transfer_engines"]["vswir"][
            "engine_base_dir"
        ] = paths.sixs_path

    else:
        radiative_transfer_config["radiative_transfer_engines"]["vswir"][
            "engine_base_dir"
        ] = paths.modtran_path

    # add aerosol elements from climatology
    aerosol_state_vector, aerosol_lut_grid, aerosol_model_path = load_climatology(
        paths.aerosol_climatology,
        mean_latitude,
        mean_longitude,
        dt,
        paths.isofit_path,
        lut_params=lut_params,
    )
    radiative_transfer_config["radiative_transfer_engines"]["vswir"][
        "aerosol_model_file"
    ] = aerosol_model_path

    if prebuilt_lut_path is None:
        if h2o_lut_grid is not None and len(h2o_lut_grid) > 1:
            radiative_transfer_config["lut_grid"]["H2OSTR"] = h2o_lut_grid.tolist()
        if elevation_lut_grid is not None and len(elevation_lut_grid) > 1:
            radiative_transfer_config["lut_grid"][
                "surface_elevation_km"
            ] = elevation_lut_grid.tolist()
        if to_sensor_zenith_lut_grid is not None and len(to_sensor_zenith_lut_grid) > 1:
            radiative_transfer_config["lut_grid"][
                "observer_zenith"
            ] = to_sensor_zenith_lut_grid.tolist()
        if to_sun_zenith_lut_grid is not None and len(to_sun_zenith_lut_grid) > 1:
            radiative_transfer_config["lut_grid"][
                "solar_zenith"
            ] = to_sun_zenith_lut_grid.tolist()
        if relative_azimuth_lut_grid is not None and len(relative_azimuth_lut_grid) > 1:
            radiative_transfer_config["lut_grid"][
                "relative_azimuth"
            ] = relative_azimuth_lut_grid.tolist()
        radiative_transfer_config["lut_grid"].update(aerosol_lut_grid)

    rtc_ln = {}
    for key in radiative_transfer_config["lut_grid"].keys():
        rtc_ln[key] = None
    radiative_transfer_config["radiative_transfer_engines"]["vswir"][
        "lut_names"
    ] = rtc_ln

    if emulator_base is not None and os.path.splitext(emulator_base)[1] == ".jld2":
        from isofit.radiative_transfer.engines.kernel_flows import bounds_check

        bounds_check(radiative_transfer_config["lut_grid"], emulator_base, modify=True)
        # modify so we set the statevector appropriately
        if "H2OSTR" in radiative_transfer_config["lut_grid"]:
            h2o_lut_grid = np.array(radiative_transfer_config["lut_grid"]["H2OSTR"])
        if "surface_elevation_km" in radiative_transfer_config["lut_grid"]:
            elevation_lut_grid = np.array(
                radiative_transfer_config["lut_grid"]["surface_elevation_km"]
            )

    if prebuilt_lut_path is not None:
        ncds = nc.Dataset(prebuilt_lut_path, "r")

        # first, check if observer zenith angle in prebuilt LUT comes in MODTRAN convention
        # and convert lut grid as needed
        if any(np.array(ncds["observer_zenith"]) > 90.0):
            to_sensor_zenith_lut_grid = np.sort(
                [180 - x for x in to_sensor_zenith_lut_grid]
            )

        radiative_transfer_config["radiative_transfer_engines"]["vswir"]["lut_names"][
            "H2OSTR"
        ] = get_lut_subset(h2o_lut_grid)
        radiative_transfer_config["radiative_transfer_engines"]["vswir"]["lut_names"][
            "surface_elevation_km"
        ] = get_lut_subset(elevation_lut_grid)
        radiative_transfer_config["radiative_transfer_engines"]["vswir"]["lut_names"][
            "observer_zenith"
        ] = get_lut_subset(to_sensor_zenith_lut_grid)
        radiative_transfer_config["radiative_transfer_engines"]["vswir"]["lut_names"][
            "solar_zenith"
        ] = get_lut_subset(to_sun_zenith_lut_grid)
        radiative_transfer_config["radiative_transfer_engines"]["vswir"]["lut_names"][
            "relative_azimuth"
        ] = get_lut_subset(relative_azimuth_lut_grid)
        for key in aerosol_lut_grid.keys():
            radiative_transfer_config["radiative_transfer_engines"]["vswir"][
                "lut_names"
            ][key] = get_lut_subset(aerosol_lut_grid[key])

        rm_keys = []
        for key, item in radiative_transfer_config["radiative_transfer_engines"][
            "vswir"
        ]["lut_names"].items():
            if key not in ncds.variables:
                logging.warning(
                    f"Key {key} not found in prebuilt LUT, removing it from LUT.  Spacing would have been: {item}"
                )
                rm_keys.append(key)
        for key in rm_keys:
            del radiative_transfer_config["radiative_transfer_engines"]["vswir"][
                "lut_names"
            ][key]

    # Now do statevector
    if h2o_lut_grid is not None:
        radiative_transfer_config["statevector"]["H2OSTR"] = {
            "bounds": [h2o_lut_grid[0], h2o_lut_grid[-1]],
            "scale": 1,
            "init": (h2o_lut_grid[1] + h2o_lut_grid[-1]) / 2.0,
            "prior_sigma": 100.0,
            "prior_mean": (h2o_lut_grid[1] + h2o_lut_grid[-1]) / 2.0,
        }

    if pressure_elevation:
        radiative_transfer_config["statevector"]["surface_elevation_km"] = {
            "bounds": [elevation_lut_grid[0], elevation_lut_grid[-1]],
            "scale": 100,
            "init": (elevation_lut_grid[0] + elevation_lut_grid[-1]) / 2.0,
            "prior_sigma": 1000.0,
            "prior_mean": (elevation_lut_grid[0] + elevation_lut_grid[-1]) / 2.0,
        }
    radiative_transfer_config["statevector"].update(aerosol_state_vector)

    # MODTRAN should know about our whole LUT grid and all of our statevectors, so copy them in
    radiative_transfer_config["radiative_transfer_engines"]["vswir"][
        "statevector_names"
    ] = list(radiative_transfer_config["statevector"].keys())

    # make isofit configuration
    isofit_config_modtran = {
        "ISOFIT_base": paths.isofit_path,
        "input": {},
        "output": {},
        "forward_model": {
            "instrument": {
                "wavelength_file": paths.wavelength_path,
                "integrations": spectra_per_inversion,
                "unknowns": {
                    "uncorrelated_radiometric_uncertainty": uncorrelated_radiometric_uncertainty
                },
            },
            "surface": {
                "surface_file": paths.surface_working_path,
                "surface_category": surface_category,
                "select_on_init": True,
            },
            "radiative_transfer": radiative_transfer_config,
        },
        "implementation": {
            "ray_temp_dir": paths.ray_temp_dir,
            "inversion": {"windows": inversion_windows},
            "n_cores": n_cores,
            "debug_mode": debug,
        },
    }

    if use_emp_line:
        isofit_config_modtran["input"]["measured_radiance_file"] = paths.rdn_subs_path
        isofit_config_modtran["input"]["loc_file"] = paths.loc_subs_path
        isofit_config_modtran["input"]["obs_file"] = paths.obs_subs_path
        isofit_config_modtran["output"]["estimated_state_file"] = paths.state_subs_path
        isofit_config_modtran["output"][
            "posterior_uncertainty_file"
        ] = paths.uncert_subs_path
        isofit_config_modtran["output"][
            "estimated_reflectance_file"
        ] = paths.rfl_subs_path
        isofit_config_modtran["output"][
            "atmospheric_coefficients_file"
        ] = paths.atm_coeff_path
    else:
        isofit_config_modtran["input"][
            "measured_radiance_file"
        ] = paths.radiance_working_path
        isofit_config_modtran["input"]["loc_file"] = paths.loc_working_path
        isofit_config_modtran["input"]["obs_file"] = paths.obs_working_path
        isofit_config_modtran["output"][
            "posterior_uncertainty_file"
        ] = paths.uncert_working_path
        isofit_config_modtran["output"][
            "estimated_reflectance_file"
        ] = paths.rfl_working_path
        isofit_config_modtran["output"][
            "estimated_state_file"
        ] = paths.state_working_path

    if multiple_restarts:
        grid = {}
        if h2o_lut_grid is not None:
            h2o_delta = float(h2o_lut_grid[-1]) - float(h2o_lut_grid[0])
            grid["H2OSTR"] = [
                round(h2o_lut_grid[0] + h2o_delta * 0.02, 4),
                round(h2o_lut_grid[-1] - h2o_delta * 0.02, 4),
            ]

        # We will initialize using different AODs for the first aerosol in the LUT
        if len(aerosol_lut_grid) > 0:
            key = list(aerosol_lut_grid.keys())[0]
            aer_delta = aerosol_lut_grid[key][-1] - aerosol_lut_grid[key][0]
            grid[key] = [
                round(aerosol_lut_grid[key][0] + aer_delta * 0.02, 4),
                round(aerosol_lut_grid[key][-1] - aer_delta * 0.02, 4),
            ]
        isofit_config_modtran["implementation"]["inversion"]["integration_grid"] = grid
        isofit_config_modtran["implementation"]["inversion"][
            "inversion_grid_as_preseed"
        ] = True

    if paths.input_channelized_uncertainty_path is not None:
        isofit_config_modtran["forward_model"]["instrument"]["unknowns"][
            "channelized_radiometric_uncertainty_file"
        ] = paths.channelized_uncertainty_working_path

    if paths.input_model_discrepancy_path is not None:
        isofit_config_modtran["forward_model"][
            "model_discrepancy_file"
        ] = paths.model_discrepancy_working_path

    if paths.noise_path is not None:
        isofit_config_modtran["forward_model"]["instrument"][
            "parametric_noise_file"
        ] = paths.noise_path
    else:
        isofit_config_modtran["forward_model"]["instrument"]["SNR"] = 500

    if paths.rdn_factors_path:
        isofit_config_modtran["input"][
            "radiometry_correction_file"
        ] = paths.rdn_factors_path

    # write main config file
    with open(paths.isofit_full_config_path, "w") as fout:
        fout.write(
            json.dumps(
                isofit_config_modtran, cls=SerialEncoder, indent=4, sort_keys=True
            )
        )


def get_lut_subset(vals):
    """Populate lut_names for the appropriate style of subsetting

    Args:
        vals: the values to use for subsetting
    """

    if vals is not None and len(vals) == 1:
        return {"interp": vals[0]}
    elif vals is not None and len(vals) > 1:
        return {"gte": vals[0], "lte": vals[-1]}
    else:
        return None


def write_modtran_template(
    atmosphere_type: str,
    fid: str,
    altitude_km: float,
    dayofyear: int,
    to_sensor_azimuth: float,
    to_sensor_zenith: float,
    to_sun_zenith: float,
    relative_azimuth: float,
    gmtime: float,
    elevation_km: float,
    output_file: str,
    ihaze_type: str = "AER_RURAL",
):
    """Write a MODTRAN template file for use by isofit look up tables

    Args:
        atmosphere_type:   label for the type of atmospheric profile to use in modtran
        fid:               flight line id (name)
        altitude_km:       altitude of the sensor in km
        dayofyear:         the current day of the given year
        to_sensor_azimuth: azimuth view angle to the sensor, in degrees
        to_sensor_zenith:  sensor/observer zenith angle, in degrees
        to_sun_zenith:     final altitude solar zenith angle (0→180°)
        relative_azimuth:  final altitude relative solar azimuth (0→360°)
        gmtime:            greenwich mean time
        elevation_km:      elevation of the land surface in km
        output_file:       location to write the modtran template file to
        ihaze_type:        type of extinction and default meteorological range for the boundary-layer aerosol model
    """
    # make modtran configuration
    output_template = {
        "MODTRAN": [
            {
                "MODTRANINPUT": {
                    "NAME": fid,
                    "DESCRIPTION": "",
                    "CASE": 0,
                    "RTOPTIONS": {
                        "MODTRN": "RT_CORRK_FAST",
                        "LYMOLC": False,
                        "T_BEST": False,
                        "IEMSCT": "RT_SOLAR_AND_THERMAL",
                        "IMULT": "RT_DISORT",
                        "DISALB": False,
                        "NSTR": 8,
                        "SOLCON": 0.0,
                    },
                    "ATMOSPHERE": {
                        "MODEL": atmosphere_type,
                        "M1": atmosphere_type,
                        "M2": atmosphere_type,
                        "M3": atmosphere_type,
                        "M4": atmosphere_type,
                        "M5": atmosphere_type,
                        "M6": atmosphere_type,
                        "CO2MX": 410.0,
                        "H2OSTR": 1.0,
                        "H2OUNIT": "g",
                        "O3STR": 0.3,
                        "O3UNIT": "a",
                    },
                    "AEROSOLS": {"IHAZE": ihaze_type},
                    "GEOMETRY": {
                        "ITYPE": 3,
                        "H1ALT": altitude_km,
                        "IDAY": dayofyear,
                        "IPARM": 12,
                        "PARM1": relative_azimuth,
                        "PARM2": to_sun_zenith,
                        "TRUEAZ": to_sensor_azimuth,
                        "OBSZEN": 180 - to_sensor_zenith,  # MODTRAN convention
                        "GMTIME": gmtime,
                    },
                    "SURFACE": {
                        "SURFTYPE": "REFL_LAMBER_MODEL",
                        "GNDALT": elevation_km,
                        "NSURF": 1,
                        "SURFP": {"CSALB": "LAMB_CONST_0_PCT"},
                    },
                    "SPECTRAL": {
                        "V1": 340.0,
                        "V2": 2520.0,
                        "DV": 0.1,
                        "FWHM": 0.1,
                        "YFLAG": "R",
                        "XFLAG": "N",
                        "FLAGS": "NT A   ",
                        "BMNAME": "p1_2013",
                    },
                    "FILEOPTIONS": {"NOPRNT": 2, "CKPRNT": True},
                }
            }
        ]
    }

    # write modtran_template
    with open(output_file, "w") as fout:
        fout.write(
            json.dumps(output_template, cls=SerialEncoder, indent=4, sort_keys=True)
        )


def load_climatology(
    config_path: str,
    latitude: float,
    longitude: float,
    acquisition_datetime: datetime,
    isofit_path: str,
    lut_params: LUTConfig,
):
    """Load climatology data, based on location and configuration

    Args:
        config_path: path to the base configuration directory for isofit
        latitude: latitude to set for the segment (mean of acquisition suggested)
        longitude: latitude to set for the segment (mean of acquisition suggested)
        acquisition_datetime: datetime to use for the segment( mean of acquisition suggested)
        isofit_path: base path to isofit installation (needed for data path references)
        lut_params: parameters to use to define lut grid

    :Returns
        tuple containing:
            aerosol_state_vector - A dictionary that defines the aerosol state vectors for isofit
            aerosol_lut_grid - A dictionary of the aerosol lookup table (lut) grid to be explored
            aerosol_model_path - A path to the location of the aerosol model to use with MODTRAN.

    """

    aerosol_model_path = os.path.join(isofit_path, "data", "aerosol_model.txt")
    aerosol_state_vector = {}
    aerosol_lut_grid = {}
    aerosol_lut_ranges = [
        lut_params.aerosol_0_range,
        lut_params.aerosol_1_range,
        lut_params.aerosol_2_range,
    ]
    aerosol_lut_spacing = [
        lut_params.aerosol_0_spacing,
        lut_params.aerosol_1_spacing,
        lut_params.aerosol_2_spacing,
    ]
    aerosol_lut_spacing_mins = [
        lut_params.aerosol_0_spacing_min,
        lut_params.aerosol_1_spacing_min,
        lut_params.aerosol_2_spacing_min,
    ]

    for _a, alr in enumerate(aerosol_lut_ranges):
        aerosol_lut = get_grid(
            alr[0], alr[1], aerosol_lut_spacing[_a], aerosol_lut_spacing_mins[_a]
        )

        if aerosol_lut is not None:
            aerosol_state_vector["AERFRAC_{}".format(_a)] = {
                "bounds": [float(alr[0]), float(alr[1])],
                "scale": 1,
                "init": float((alr[1] - alr[0]) / 10.0 + alr[0]),
                "prior_sigma": 10.0,
                "prior_mean": float((alr[1] - alr[0]) / 10.0 + alr[0]),
            }

            aerosol_lut_grid["AERFRAC_{}".format(_a)] = aerosol_lut.tolist()

    aot_550_lut = get_grid(
        lut_params.aot_550_range[0],
        lut_params.aot_550_range[1],
        lut_params.aot_550_spacing,
        lut_params.aot_550_spacing_min,
    )

    if aot_550_lut is not None:
        aerosol_lut_grid["AOT550"] = aot_550_lut.tolist()
        alr = [aerosol_lut_grid["AOT550"][0], aerosol_lut_grid["AOT550"][-1]]
        aerosol_state_vector["AOT550"] = {
            "bounds": [float(alr[0]), float(alr[1])],
            "scale": 1,
            "init": float((alr[1] - alr[0]) / 10.0 + alr[0]),
            "prior_sigma": 10.0,
            "prior_mean": float((alr[1] - alr[0]) / 10.0 + alr[0]),
        }

    logging.info("Loading Climatology")
    # If a configuration path has been provided, use it to get relevant info
    if config_path is not None:
        month = acquisition_datetime.timetuple().tm_mon
        year = acquisition_datetime.timetuple().tm_year

        with open(config_path, "r") as fin:
            for case in json.load(fin)["cases"]:
                match = True
                logging.info("matching", latitude, longitude, month, year)

                for criterion, interval in case["criteria"].items():
                    logging.info(criterion, interval, "...")

                    if criterion == "latitude":
                        if latitude < interval[0] or latitude > interval[1]:
                            match = False

                    if criterion == "longitude":
                        if longitude < interval[0] or longitude > interval[1]:
                            match = False

                    if criterion == "month":
                        if month < interval[0] or month > interval[1]:
                            match = False

                    if criterion == "year":
                        if year < interval[0] or year > interval[1]:
                            match = False

                if match:
                    aerosol_state_vector = case["aerosol_state_vector"]
                    aerosol_lut_grid = case["aerosol_lut_grid"]
                    aerosol_model_path = case["aerosol_mdl_path"]
                    break

    logging.info(
        "Climatology Loaded.  Aerosol State Vector:\n{}\nAerosol LUT Grid:\n{}\nAerosol"
        " model path:{}".format(
            aerosol_state_vector, aerosol_lut_grid, aerosol_model_path
        )
    )

    return aerosol_state_vector, aerosol_lut_grid, aerosol_model_path


def calc_modtran_max_water(paths: Pathnames) -> float:
    """MODTRAN may put a ceiling on "legal" H2O concentrations.  This function calculates that ceiling.  The intended
     use is to make sure the LUT does not contain useless gridpoints above it.

    Args:
        paths: object containing references to all relevant file locations

    Returns:
        max_water - maximum MODTRAN H2OSTR value for provided obs conditions
    """

    max_water = None
    # TODO: this is effectively redundant from the radiative_transfer->modtran. Either devise a way
    # to port in from there, or put in utils to reduce redundancy.
    xdir = {"linux": "linux", "darwin": "macos", "windows": "windows"}
    name = "H2O_bound_test"
    filebase = os.path.join(paths.lut_h2o_directory, name)

    with open(paths.h2o_template_path, "r") as f:
        bound_test_config = json.load(f)

    bound_test_config["MODTRAN"][0]["MODTRANINPUT"]["NAME"] = name
    bound_test_config["MODTRAN"][0]["MODTRANINPUT"]["ATMOSPHERE"]["H2OSTR"] = 50

    with open(filebase + ".json", "w") as fout:
        fout.write(
            json.dumps(bound_test_config, cls=SerialEncoder, indent=4, sort_keys=True)
        )

    cmd = os.path.join(
        paths.modtran_path, "bin", xdir[platform], "mod6c_cons " + filebase + ".json"
    )

    try:
        subprocess.call(cmd, shell=True, timeout=10, cwd=paths.lut_h2o_directory)
    except:
        pass

    with open(filebase + ".tp6", errors="ignore") as tp6file:
        for count, line in enumerate(tp6file):
            if "The water column is being set to the maximum" in line:
                max_water = line.split(",")[1].strip()
                max_water = float(max_water.split(" ")[0])
                break

    if max_water is None:
        logging.error(
            "Could not find MODTRAN H2O upper bound in file {}".format(
                filebase + ".tp6"
            )
        )
        raise KeyError("Could not find MODTRAN H2O upper bound")

    return max_water


def define_surface_types(
    tsip: dict,
    rdnfile: str,
    obsfile: str,
    out_class_path: str,
    wl: np.array,
    fwhm: np.array,
):
    if np.all(wl < 10):
        wl = wl * 1000
        fwhm = fwhm * 1000

    irr_file = os.path.join(
        os.path.dirname(isofit.__file__), "..", "..", "data", "kurucz_0.1nm.dat"
    )
    irr_wl, irr = np.loadtxt(irr_file, comments="#").T
    irr = irr / 10  # convert to uW cm-2 sr-1 nm-1
    irr_resamp = resample_spectrum(irr, irr_wl, wl, fwhm)
    irr_resamp = np.array(irr_resamp, dtype=np.float32)
    irr = irr_resamp

    rdn_ds = envi.open(envi_header(rdnfile)).open_memmap(interleave="bip")
    obs_src = envi.open(envi_header(obsfile))
    obs_ds = obs_src.open_memmap(interleave="bip")

    # determine glint bands having negligible water reflectance
    try:
        b1000 = np.argmin(abs(wl - tsip["water"]["toa_threshold_wavelengths"][0]))
        b1380 = np.argmin(abs(wl - tsip["water"]["toa_threshold_wavelengths"][1]))
    except KeyError:
        logging.info(
            "No threshold wavelengths for water classification found in config file. "
            "Setting to 1000 and 1380 nm."
        )
        b1000 = np.argmin(abs(wl - 1000))
        b1380 = np.argmin(abs(wl - 1380))

    # determine cloud bands having high TOA reflectance
    try:
        b450 = np.argmin(abs(wl - tsip["cloud"]["toa_threshold_wavelengths"][0]))
        b1250 = np.argmin(abs(wl - tsip["cloud"]["toa_threshold_wavelengths"][1]))
        b1650 = np.argmin(abs(wl - tsip["cloud"]["toa_threshold_wavelengths"][2]))
    except KeyError:
        logging.info(
            "No threshold wavelengths for cloud classification found in config file. "
            "Setting to 450, 1250, and 1650 nm."
        )
        b450 = np.argmin(abs(wl - 450))
        b1250 = np.argmin(abs(wl - 1250))
        b1650 = np.argmin(abs(wl - 1650))

    classes = np.zeros(rdn_ds.shape[:2])

    for line in range(classes.shape[0]):
        for sample in range(classes.shape[1]):
            zen = np.cos(np.deg2rad(obs_ds[line, sample, 4]))

            rho = (((rdn_ds[line, sample, :] * np.pi) / irr.T).T / np.cos(zen)).T

            rho[rho[0] < -9990, :] = -9999.0

            if rho[0] < -9999:
                classes[line, sample] = -1
                continue

            # Cloud threshold from Sandford et al.
            total = (
                np.array(
                    rho[b450] > tsip["cloud"]["toa_threshold_values"][0], dtype=int
                )
                + np.array(
                    rho[b1250] > tsip["cloud"]["toa_threshold_values"][1], dtype=int
                )
                + np.array(
                    rho[b1650] > tsip["cloud"]["toa_threshold_values"][2], dtype=int
                )
            )

            if rho[b1000] < tsip["water"]["toa_threshold_values"][0]:
                classes[line, sample] = 2

            if total > 2 or rho[b1380] > tsip["water"]["toa_threshold_values"][1]:
                classes[line, sample] = 1

    header = obs_src.metadata.copy()
    header["bands"] = 1

    if "band names" in header.keys():
        header["band names"] = "Class"

    output_ds = envi.create_image(
        envi_header(out_class_path), header, ext="", force=True
    )
    output_mm = output_ds.open_memmap(interleave="bip", writable=True)
    output_mm[:, :, 0] = classes

    return classes


def copy_file_subset(matching_indices: np.array, pathnames: List):
    """Copy over subsets of given files to new locations

    Args:
        matching_indices (np.array): indices to select from (y dimension) from source dataset
        pathnames (List): list of tuples (input_filename, output_filename) to read/write to/from
    """
    for inp, outp in pathnames:
        input_ds = envi.open(envi_header(inp), inp)
        header = input_ds.metadata.copy()
        header["lines"] = np.sum(matching_indices)
        header["samples"] = 1
        output_ds = envi.create_image(envi_header(outp), header, ext="", force=True)
        output_mm = output_ds.open_memmap(interleave="bip", writable=True)
        input_mm = input_ds.open_memmap(interleave="bip", writable=True)
        output_mm[:, 0, :] = input_mm[matching_indices[:, :, 0], ...].copy()


def get_metadata_from_obs(
    obs_file: str,
    lut_params: LUTConfig,
    trim_lines: int = 5,
    max_flight_duration_h: int = 8,
    nodata_value: float = -9999,
) -> (List, bool, float, float, float, np.array, List, List):
    """Get metadata needed for complete runs from the observation file
    (bands: path length, to-sensor azimuth, to-sensor zenith, to-sun azimuth,
    to-sun zenith, phase, slope, aspect, cosine i, UTC time).

    Args:
        obs_file:              file name to pull data from
        lut_params:            parameters to use to define lut grid
        trim_lines:            number of lines to ignore at beginning and end of file (good if lines contain values
                               that are erroneous but not nodata
        max_flight_duration_h: maximum length of the current acquisition, used to check if we've lapped a UTC day
        nodata_value:          value to ignore from location file

    :Returns:
        tuple containing:
            h_m_s - list of the mean-time hour, minute, and second within the line
            increment_day - indicator of whether the UTC day has been changed since the beginning of the line time
            mean_path_km - mean distance between sensor and ground in km for good data
            mean_to_sensor_azimuth - mean to-sensor azimuth for good data
            mean_to_sensor_zenith - mean to-sensor zenith for good data
            mean_to_sun_azimuth - mean to-sun-azimuth for good data
            mean_to_sun_zenith - mean to-sun zenith for good data
            mean_relative_azimuth - mean relative to-sun azimuth for good data
            valid - boolean array indicating which pixels were NOT nodata
            to_sensor_zenith_lut_grid - the to-sensor zenith look up table grid for good data
            to_sun_zenith_lut_grid - the to-sun zenith look up table grid for good data
            relative_azimuth_lut_grid - the relative to-sun azimuth look up table grid for good data
    """
    obs_dataset = envi.open(envi_header(obs_file), obs_file)
    obs = obs_dataset.open_memmap(interleave="bip", writable=False)
    valid = np.logical_not(np.any(np.isclose(obs, nodata_value), axis=2))

    path_km = obs[:, :, 0] / 1000.0
    to_sensor_azimuth = obs[:, :, 1]
    to_sensor_zenith = obs[:, :, 2]
    to_sun_azimuth = obs[:, :, 3]
    to_sun_zenith = obs[:, :, 4]
    time = obs[:, :, 9]

    # calculate relative to-sun azimuth
    delta_phi = np.abs(to_sun_azimuth - to_sensor_azimuth)
    relative_azimuth = np.minimum(delta_phi, 360 - delta_phi)

    use_trim = trim_lines != 0 and valid.shape[0] > trim_lines * 2
    if use_trim:
        actual_valid = valid.copy()
        valid[:trim_lines, :] = False
        valid[-trim_lines:, :] = False

    mean_path_km = np.mean(path_km[valid])
    del path_km

    mean_to_sensor_azimuth = np.mean(to_sensor_azimuth[valid]) % 360
    mean_to_sun_azimuth = np.mean(to_sun_azimuth[valid]) % 360
    mean_to_sensor_zenith = np.mean(to_sensor_zenith[valid])
    mean_to_sun_zenith = np.mean(to_sun_zenith[valid])
    mean_relative_azimuth = np.mean(relative_azimuth[valid])

    # geom_margin = EPS * 2.0
    to_sensor_zenith_lut_grid = lut_params.get_grid_with_data(
        to_sensor_zenith[valid],
        lut_params.to_sensor_zenith_spacing,
        lut_params.to_sensor_zenith_spacing_min,
    )
    if to_sensor_zenith_lut_grid is not None:
        to_sensor_zenith_lut_grid = np.sort(to_sensor_zenith_lut_grid)

    to_sun_zenith_lut_grid = lut_params.get_grid_with_data(
        to_sun_zenith[valid],
        lut_params.to_sun_zenith_spacing,
        lut_params.to_sun_zenith_spacing_min,
    )
    if to_sun_zenith_lut_grid is not None:
        to_sun_zenith_lut_grid = np.sort(to_sun_zenith_lut_grid)

    relative_azimuth_lut_grid = lut_params.get_grid_with_data(
        relative_azimuth[valid],
        lut_params.relative_azimuth_spacing,
        lut_params.relative_azimuth_spacing_min,
    )

    if relative_azimuth_lut_grid is not None:
        relative_azimuth_lut_grid = np.sort(
            np.array([x % 360 for x in relative_azimuth_lut_grid])
        )

    del to_sensor_azimuth
    del to_sensor_zenith
    del to_sun_azimuth
    del to_sun_zenith
    del relative_azimuth

    # Make time calculations
    mean_time = np.mean(time[valid])
    min_time = np.min(time[valid])
    max_time = np.max(time[valid])

    increment_day = False
    # UTC day crossover corner case
    if max_time > 24 - max_flight_duration_h and min_time < max_flight_duration_h:
        time[np.logical_and(time < max_flight_duration_h, valid)] += 24
        mean_time = np.mean(time[valid])

        # This means the majority of the line was really in the next UTC day,
        # increment the line accordingly
        if mean_time > 24:
            mean_time -= 24
            increment_day = True

    # Calculate hour, minute, second
    h_m_s = [np.floor(mean_time)]
    h_m_s.append(np.floor((mean_time - h_m_s[-1]) * 60))
    h_m_s.append(np.floor((mean_time - h_m_s[-2] - h_m_s[-1] / 60.0) * 3600))

    if use_trim:
        valid = actual_valid

    return (
        h_m_s,
        increment_day,
        mean_path_km,
        mean_to_sensor_azimuth,
        mean_to_sensor_zenith,
        mean_to_sun_azimuth,
        mean_to_sun_zenith,
        mean_relative_azimuth,
        valid,
        to_sensor_zenith_lut_grid,
        to_sun_zenith_lut_grid,
        relative_azimuth_lut_grid,
    )


def get_metadata_from_loc(
    loc_file: str,
    lut_params: LUTConfig,
    trim_lines: int = 5,
    nodata_value: float = -9999,
    pressure_elevation: bool = False,
) -> (float, float, float, np.array):
    """Get metadata needed for complete runs from the location file (bands long, lat, elev).

    Args:
        loc_file: file name to pull data from
        lut_params: parameters to use to define lut grid
        trim_lines: number of lines to ignore at beginning and end of file (good if lines contain values that are
                    erroneous but not nodata
        nodata_value: value to ignore from location file
        pressure_elevation: retrieve pressure elevation (requires expanded ranges)

    :Returns:
        tuple containing:
            mean_latitude - mean latitude of good values from the location file
            mean_longitude - mean latitude of good values from the location file
            mean_elevation_km - mean ground estimate of good values from the location file
            elevation_lut_grid - the elevation look up table, based on globals and values from location file
    """

    loc_dataset = envi.open(envi_header(loc_file), loc_file)
    loc_data = loc_dataset.open_memmap(interleave="bsq", writable=False)
    valid = np.logical_not(np.any(loc_data == nodata_value, axis=0))

    use_trim = trim_lines != 0 and valid.shape[0] > trim_lines * 2
    if use_trim:
        valid[:trim_lines, :] = False
        valid[-trim_lines:, :] = False

    # Grab zensor position and orientation information
    mean_latitude = np.mean(loc_data[1, valid].flatten())
    mean_longitude = np.mean(-1 * loc_data[0, valid].flatten())
    mean_elevation_km = np.mean(loc_data[2, valid]) / 1000.0

    # make elevation grid
    min_elev = np.min(loc_data[2, valid]) / 1000.0
    max_elev = np.max(loc_data[2, valid]) / 1000.0
    if pressure_elevation:
        min_elev = max(min_elev - 2, 0)
        max_elev += 2
    elevation_lut_grid = lut_params.get_grid(
        min_elev,
        max_elev,
        lut_params.elevation_spacing,
        lut_params.elevation_spacing_min,
    )

    return mean_latitude, mean_longitude, mean_elevation_km, elevation_lut_grid


def reassemble_cube(matching_indices: np.array, paths: Pathnames):
    """Copy over subsets of given files to new locations

    Args:
        matching_indices (np.array): indices to select from (y dimension) from source dataset
        paths (Pathnames): output file array set
    """

    logging.info(f"Reassemble {paths.rfl_subs_path}")
    input_ds = envi.open(envi_header(paths.surface_subs_files["base"]["rfl"]))
    header = input_ds.metadata.copy()
    header["lines"] = len(matching_indices)
    output_ds = envi.create_image(
        envi_header(paths.rfl_subs_path), header, ext="", force=True
    )
    output_mm = output_ds.open_memmap(interleave="bip", writable=True)

    for _st, surface_type in enumerate(list(paths.surface_config_paths.keys())):
        if np.sum(matching_indices == _st) > 0:
            input_ds = envi.open(
                envi_header(paths.surface_subs_files[surface_type]["rfl"])
            )
            output_mm[matching_indices == _st, ...] = input_ds.open_memmap(
                interleave="bip"
            ).copy()[:, 0, :]

    # TODO: only records reflectance uncertainties, could grab additional states (consistent between classes)
    logging.info(f"Reassemble {paths.uncert_subs_path}")
    input_ds = envi.open(envi_header(paths.surface_subs_files["base"]["uncert"]))
    rdn_ds = envi.open(envi_header(paths.surface_subs_files["base"]["rdn"]))
    header = input_ds.metadata.copy()
    header["lines"] = len(matching_indices)
    header["bands"] = rdn_ds.metadata["bands"]

    if "band names" in header.keys():
        header["band names"] = [
            input_ds.metadata["band names"][x] for x in range(int(header["bands"]))
        ]

    output_ds = envi.create_image(
        envi_header(paths.uncert_subs_path), header, ext="", force=True
    )
    output_mm = output_ds.open_memmap(interleave="bip", writable=True)

    for _st, surface_type in enumerate(list(paths.surface_config_paths.keys())):
        if np.sum(matching_indices == _st) > 0:
            input_ds = envi.open(
                envi_header(paths.surface_subs_files[surface_type]["uncert"])
            )
            output_mm[matching_indices == _st, ...] = input_ds.open_memmap(
                interleave="bip"
            )[:, :, : int(header["bands"])].copy()[:, 0, :]<|MERGE_RESOLUTION|>--- conflicted
+++ resolved
@@ -533,13 +533,8 @@
 
     # set up specific presolve LUT grid
     lut_grid = {"H2OSTR": [float(x) for x in h2o_lut_grid]}
-<<<<<<< HEAD
-    if engine_name == "KernelFlowsGP":
-        from isofit.radiative_transfer.kernel_flows import bounds_check
-=======
     if emulator_base is not None and os.path.splitext(emulator_base)[1] == ".jld2":
         from isofit.radiative_transfer.engines.kernel_flows import bounds_check
->>>>>>> a0e8dca1
 
         bounds_check(lut_grid, emulator_base, modify=True)
 
