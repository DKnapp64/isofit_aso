name: isofit_env

channels: &id1
  - http://conda.anaconda.org/conda-forge

dependencies:
  - python>=3.8
  - pip
  - click
<<<<<<< HEAD
  - dask
  - gdal>=2.0.0
=======
>>>>>>> b4fd90c9
  - matplotlib>=2.2.2
  - netCDF4
  - numpy>=1.20.0
  - pandas>=0.24
  - pep8>=1.7.1
  - pre-commit
  - pygrib
  - pytest>=3.5.1
  - python-xxhash<3
  - pyyaml>=5.1.2
  - ray-default
  - scikit-image>=0.17.0
  - scikit-learn>=0.19.1
  - scipy>=1.3.0
  - spectral>=0.19
<<<<<<< HEAD
  - tensorflow
=======
  - tensorflow >=2.0.1
>>>>>>> b4fd90c9
  - utm
  - xarray

  - pip:
<<<<<<< HEAD
    - ndsplines>=0.1.2
    - ray>=1.2.0
    - sphinx-autodoc-typehints>=1.19.4
    - xxhash>=1.2.0
=======
    - sphinx-autodoc-typehints>=1.19.4
>>>>>>> b4fd90c9
<|MERGE_RESOLUTION|>--- conflicted
+++ resolved
@@ -7,11 +7,7 @@
   - python>=3.8
   - pip
   - click
-<<<<<<< HEAD
   - dask
-  - gdal>=2.0.0
-=======
->>>>>>> b4fd90c9
   - matplotlib>=2.2.2
   - netCDF4
   - numpy>=1.20.0
@@ -27,20 +23,9 @@
   - scikit-learn>=0.19.1
   - scipy>=1.3.0
   - spectral>=0.19
-<<<<<<< HEAD
   - tensorflow
-=======
-  - tensorflow >=2.0.1
->>>>>>> b4fd90c9
   - utm
   - xarray
 
   - pip:
-<<<<<<< HEAD
-    - ndsplines>=0.1.2
-    - ray>=1.2.0
-    - sphinx-autodoc-typehints>=1.19.4
-    - xxhash>=1.2.0
-=======
-    - sphinx-autodoc-typehints>=1.19.4
->>>>>>> b4fd90c9
+    - sphinx-autodoc-typehints>=1.19.4