# Notes:
#   Bash shells do not use ~/.profile or ~/.bashrc so these shells need to be explicitely declared as shell: bash -el {0}
#   https://github.com/marketplace/actions/setup-miniconda#important
#
name: Examples

on: [push, pull_request]

jobs:
  tests:
    runs-on: ubuntu-latest
    defaults:
      run:
        shell: bash -l {0}
    container:
      image: jammont/isofit:amd64
      options: --user root

    steps:
    - name: Debugging
      run: |
        du --max-depth=1 -h /__w/
        df -h

    - name: Checkout
      uses: actions/checkout@v2

    - name: Enable ISOFIT Environment
      run: |
        echo PATH=/home/ray/anaconda3/envs/isofit/bin/:$PATH >> $GITHUB_ENV

    - name: Install Isofit
      run: |
<<<<<<< HEAD
        echo PATH=/home/ray/anaconda3/envs/isofit/bin/:$PATH >> $GITHUB_ENV
        pip install --no-deps --editable .
=======
        pip install --no-deps --force-reinstall --editable .
>>>>>>> e4fb512e

    - name: 20151026_SantaMonica
      run: |
        cd examples/20151026_SantaMonica
        bash run_examples.sh

    - name: 20171108_Pasadena
      run: |
        cd examples/20171108_Pasadena
        bash run_example_modtran.sh
        python run_topoflux_example.py

    - name: 20190806_ThermalIR
      run: |
        cd examples/20190806_ThermalIR
        python run_example_modtran_one.py

    - name: profiling_cube/small
      run: |
        cd examples/profiling_cube
        ISOFIT_DEBUG=1 python run_profiling.py<|MERGE_RESOLUTION|>--- conflicted
+++ resolved
@@ -17,11 +17,6 @@
       options: --user root
 
     steps:
-    - name: Debugging
-      run: |
-        du --max-depth=1 -h /__w/
-        df -h
-
     - name: Checkout
       uses: actions/checkout@v2
 
@@ -31,12 +26,7 @@
 
     - name: Install Isofit
       run: |
-<<<<<<< HEAD
-        echo PATH=/home/ray/anaconda3/envs/isofit/bin/:$PATH >> $GITHUB_ENV
-        pip install --no-deps --editable .
-=======
         pip install --no-deps --force-reinstall --editable .
->>>>>>> e4fb512e
 
     - name: 20151026_SantaMonica
       run: |
